# %%
import os
import base64
import logging
import requests
import dash, requests
from dash import dcc
from dash import html, dash_table
from dash.dependencies import Output, State, Input
import pandas as pd
import numpy as np
import plotly.express as px
from datetime import datetime, timedelta
<<<<<<< HEAD
import dash_dangerously_set_inner_html
from urllib.parse import parse_qs, urlparse
=======
>>>>>>> bd23e8c3


# %%

log = logging.getLogger(__name__)
for variable in ['CLIENT_ID','CLIENT_SECRET','REDIRECT_URL'] :
    if variable not in os.environ.keys() :
        log.error(f'Missing required environment variable \'{variable}\', please review the README')
        exit(1)

app = dash.Dash(__name__)
app.title = "Fitbit Wellness Report"
server = app.server

app.layout = html.Div(children=[
    dcc.ConfirmDialog(
        id='errordialog',
        message='Invalid Access Token : Unable to fetch data',
    ),
    html.Div(id="input-area", className="hidden-print",
    style={
        'display': 'flex',
        'align-items': 'center',
        'justify-content': 'center',
        'gap': '20px',
        'margin': 'auto',
        'flex-wrap': 'wrap',
        'margin-top': '30px'
    },children=[
        dcc.DatePickerRange(
        id='my-date-picker-range',
        display_format='MMMM DD, Y',
        minimum_nights=40,
        max_date_allowed=datetime.today().date() - timedelta(days=1),
        min_date_allowed=datetime.today().date() - timedelta(days=1000),
        end_date=datetime.today().date() - timedelta(days=1),
        start_date=datetime.today().date() - timedelta(days=364)
        ),
        html.Button(id='submit-button', type='submit', children='Submit', n_clicks=0, className="button-primary"),
        html.Button("Login to FitBit", id="login-button"),
    ]),
    dcc.Location(id="location"),
    dcc.Store(id="oauth-token", storage_type='session'),  # Store OAuth token in session storage
    html.Div(id="instruction-area", className="hidden-print", style={'margin-top':'30px', 'margin-right':'auto', 'margin-left':'auto','text-align':'center'}, children=[
<<<<<<< HEAD
        html.P( "Select a date range to generate a report.", style={'font-size':'17px', 'font-weight': 'bold', 'color':'#54565e'}),
=======
        html.P( "Allowed Date Range : Minimum 40 days — Maximum 364 days", style={'font-size':'17px', 'font-weight': 'bold', 'color':'#54565e'}),
        html.A("HOW TO GET ACCESS TOKEN?", href='https://github.com/arpanghosh8453/fitbit-web-ui-app/blob/main/help/GET_ACCESS_TOKEN.md', target="_blank", style={'text-decoration': 'none'})
>>>>>>> bd23e8c3
        ]),
    html.Div(id='loading-div', style={'margin-top': '40px'}, children=[
    dcc.Loading(
            id="loading-progress",
            type="default",
            children=html.Div(id="loading-output-1")
        ),
    ]),

    html.Div(id='output_div', style={'max-width': '1400px', 'margin': 'auto'}, children=[

        html.Div(id='report-title-div', 
        style={
        'display': 'flex',
        'align-items': 'center',
        'justify-content': 'center',
        'flex-direction': 'column',
        'margin-top': '20px'}, children=[
            html.H2(id="report-title", style={'font-weight': 'bold'}),
            html.H4(id="date-range-title", style={'font-weight': 'bold'}),
            html.P(id="generated-on-title", style={'font-weight': 'bold', 'font-size': '16'})
        ]),
        html.Div(style={"height": '40px'}),
        html.H4("Resting Heart Rate 💖", style={'font-weight': 'bold'}),
        html.H6("Resting heart rate (RHR) is derived from a person's average sleeping heart rate. Fitbit tracks heart rate with photoplethysmography. This technique uses sensors and green light to detect blood volume when the heart beats. If a Fitbit device isn't worn during sleep, RHR is derived from daytime sedentary heart rate. According to the American Heart Association, a normal RHR is between 60-100 beats per minute (bpm), but this can vary based upon your age or fitness level."),
        dcc.Graph(
            id='graph_RHR',
            figure=px.line(),
            config= {'displaylogo': False}
        ),
        html.Div(id='RHR_table', style={'max-width': '1200px', 'margin': 'auto', 'font-weight': 'bold'}, children=[]),
        html.Div(style={"height": '40px'}),
        html.H4("Steps Count 👣", style={'font-weight': 'bold'}),
        html.H6("Fitbit devices use an accelerometer to track steps. Some devices track active minutes, which includes activities over 3 metabolic equivalents (METs), such as brisk walking and cardio workouts."),
        dcc.Graph(
            id='graph_steps',
            figure=px.bar(),
            config= {'displaylogo': False}
        ),
        dcc.Graph(
            id='graph_steps_heatmap',
            figure=px.bar(),
            config= {'displaylogo': False}
        ),
        html.Div(id='steps_table', style={'max-width': '1200px', 'margin': 'auto', 'font-weight': 'bold'}, children=[]),
        html.Div(style={"height": '40px'}),
        html.H4("Activity 🏃‍♂️", style={'font-weight': 'bold'}),
        html.H6("Heart Rate Zones (fat burn, cardio and peak) are based on a percentage of maximum heart rate. Maximum heart rate is calculated as 220 minus age. The Centers for Disease Control recommends that adults do at least 150-300 minutes of moderate-intensity aerobic activity each week or 75-150 minutes of vigorous-intensity aerobic activity each week."),
        dcc.Graph(
            id='graph_activity_minutes',
            figure=px.bar(),
            config= {'displaylogo': False}
        ),
        html.Div(id='fat_burn_table', style={'max-width': '1200px', 'margin': 'auto', 'font-weight': 'bold'}, children=[]),
        html.Div(id='cardio_table', style={'max-width': '1200px', 'margin': 'auto', 'font-weight': 'bold'}, children=[]),
        html.Div(id='peak_table', style={'max-width': '1200px', 'margin': 'auto', 'font-weight': 'bold'}, children=[]),
        html.Div(style={"height": '40px'}),
        html.H4("Weight Log ⏲️", style={'font-weight': 'bold'}),
        html.H6("Fitbit connects with the Aria family of smart scales to track weight. Weight may also be self-reported using the Fitbit app. Studies suggest that regular weigh-ins may help people who want to lose weight."),
        dcc.Graph(
            id='graph_weight',
            figure=px.line(),
            config= {'displaylogo': False}
        ),
        html.Div(id='weight_table', style={'max-width': '1200px', 'margin': 'auto', 'font-weight': 'bold'}, children=[]),
        html.Div(style={"height": '40px'}),
        html.H4("SpO2 🩸", style={'font-weight': 'bold'}),
        html.H6("A pulse oximeter reading indicates what percentage of your blood is saturated, known as the SpO2 level. A typical, healthy reading is 95–100% . If your SpO2 level is less than 92%, a doctor may recommend you get an ABG. A pulse ox is the most common type of test because it's noninvasive and provides quick readings."),
        dcc.Graph(
            id='graph_spo2',
            figure=px.line(),
            config= {'displaylogo': False}
        ),
        html.Div(id='spo2_table', style={'max-width': '1200px', 'margin': 'auto', 'font-weight': 'bold'}, children=[]),
        html.Div(style={"height": '40px'}),
        html.H4("Sleep 💤", style={'font-weight': 'bold'}),
        html.H6("Fitbit estimates sleep stages (awake, REM, light sleep and deep sleep) and sleep duration based on a person's movement and heart-rate patterns. The National Sleep Foundation recommends 7-9 hours of sleep per night for adults"),
        dcc.Checklist(options=[{'label': 'Color Code Sleep Stages', 'value': 'Color Code Sleep Stages','disabled':True}], value=['Color Code Sleep Stages'], style={'max-width': '1330px', 'margin': 'auto'}, inline=True, id="sleep-stage-checkbox", className="hidden-print"),
        dcc.Graph(
            id='graph_sleep',
            figure=px.bar(),
            config= {'displaylogo': False}
        ),
        dcc.Graph(
            id='graph_sleep_regularity',
            figure=px.bar(),
            config= {'displaylogo': False}
        ),
        html.Div(id='sleep_table', style={'max-width': '1200px', 'margin': 'auto', 'font-weight': 'bold'}, children=[]),
        html.Div(style={"height": '40px'}),
        html.Div(className="hidden-print", style={'margin': 'auto', 'text-align': 'center'}, children=[
            html.A(
            href="https://ko-fi.com/A0A84F3DP",  # Your link destination
            target="_blank",  # Opens in a new tab
            children=[
                html.Img(
                    src="https://storage.ko-fi.com/cdn/kofi2.png?v=6",  # Your image URL
                    alt="Buy Me a Coffee at ko-fi.com",
                    style={
                        'border': '0px', 
                        'height': '44px',
                        'display': 'block',
                        'margin-left': 'auto',
                        'margin-right': 'auto'
                    }
                )
            ]
        )
        ]),
        html.Div(style={"height": '25px'}),
    ]),
])

@app.callback(Output('location', 'href'),Input('login-button', 'n_clicks'))
def authorize(n_clicks):
    """Authorize the application"""
    if n_clicks :
        client_id = os.environ['CLIENT_ID']
        redirect_uri = os.environ['REDIRECT_URL']
        scope = 'profile activity cardio_fitness heartrate sleep weight oxygen_saturation respiratory_rate'
        auth_url = f'https://www.fitbit.com/oauth2/authorize?scope={scope}&client_id={client_id}&response_type=code&prompt=none&redirect_uri={redirect_uri}'
        return auth_url
    return dash.no_update

@app.callback(Output('oauth-token', 'data'),Input('location', 'href'))
def handle_oauth_callback(href):
    """Process the OAuth callback"""
    if href:
        # Parse the query string from the URL to extract the 'code' parameter
        parsed_url = urlparse(href)
        query_params = parse_qs(parsed_url.query)
        oauth_code = query_params.get('code', [None])[0]
        if oauth_code :
            print(f"OAuth code received")
        else :
            print("No OAuth code found in URL.")
            return dash.no_update
        # Exchange code for a token
        client_id = os.environ['CLIENT_ID']
        client_isecret = os.environ['CLIENT_SECRET']
        redirect_uri = os.environ['REDIRECT_URL']
        token_url='https://api.fitbit.com/oauth2/token?'
        payload = {'code': oauth_code, 'grant_type': 'authorization_code', 'client_id': client_id, 'redirect_uri': redirect_uri}
        token_creds = base64.b64encode(f"{client_id}:{client_isecret}".encode("utf-8")).decode("utf-8")
        token_headers = {"Authorization": f"Basic {token_creds}"}
        token_response = requests.post(token_url, data=payload, headers=token_headers)
        token_response_json = token_response.json()
        access_token = token_response_json.get('access_token')
        if access_token :
            print(f"Acceess token received!")
            return access_token
        else :
            print("No access token found in response.")
    return dash.no_update

@app.callback(Output('login-button', 'children'),Output('login-button', 'disabled'),Input('oauth-token', 'data'))
def update_login_button(oauth_token):
    if oauth_token:
        return html.Span("Logged in"), True
    else:
        return "Login to FitBit", False


def seconds_to_tick_label(seconds):
    """Calculate the number of hours, minutes, and remaining seconds"""
    hours, remainder = divmod(seconds, 3600)
    minutes, seconds = divmod(remainder, 60)
    mult, remainder = divmod(hours, 12)
    if mult >=2:
        hours = hours - (12*mult)
    result_datetime = datetime(1, 1, 1, hour=hours, minute=minutes, second=seconds)
    if result_datetime.hour >= 12:
        result_datetime = result_datetime - timedelta(hours=12)
    else:
        result_datetime = result_datetime + timedelta(hours=12)
    return result_datetime.strftime("%H:%M")

def format_minutes(minutes):
    return "%2dh %02dm" % (divmod(minutes, 60))

def calculate_table_data(df, measurement_name):
    df = df.sort_values(by='Date', ascending=False)
    result_data = {
        'Period' : ['30 days', '3 months', '6 months', '1 year'],
        'Average ' + measurement_name : [],
        'Max ' + measurement_name : [],
        'Min ' + measurement_name : []
    }
    last_date = df.head(1)['Date'].values[0]
    for period in [30, 90, 180, 365]:
        end_date = last_date
        start_date = end_date - pd.Timedelta(days=period)
        
        period_data = df[(df['Date'] >= start_date) & (df['Date'] <= end_date)]
        
        if len(period_data) >= period:

            max_hr = period_data[measurement_name].max()
            if measurement_name == "Steps Count":
                min_hr = period_data[period_data[measurement_name] != 0][measurement_name].min()
            else:
                min_hr = period_data[measurement_name].min()
            average_hr = round(period_data[measurement_name].mean(),2)
            
            if measurement_name == "Total Sleep Minutes":
                result_data['Average ' + measurement_name].append(format_minutes(average_hr))
                result_data['Max ' + measurement_name].append(format_minutes(max_hr))
                result_data['Min ' + measurement_name].append(format_minutes(min_hr))
            else:
                result_data['Average ' + measurement_name].append(average_hr)
                result_data['Max ' + measurement_name].append(max_hr)
                result_data['Min ' + measurement_name].append(min_hr)
        else:
            result_data['Average ' + measurement_name].append(pd.NA)
            result_data['Max ' + measurement_name].append(pd.NA)
            result_data['Min ' + measurement_name].append(pd.NA)
    
    return pd.DataFrame(result_data)

# Sleep stages checkbox functionality
@app.callback(Output('graph_sleep', 'figure', allow_duplicate=True), Input('sleep-stage-checkbox', 'value'), State('graph_sleep', 'figure'), prevent_initial_call=True)
def update_sleep_colors(value, fig):
    if len(value) == 1:
        fig['data'][0]['marker']['color'] = '#084466'
        fig['data'][1]['marker']['color'] = '#1e9ad6'
        fig['data'][2]['marker']['color'] = '#4cc5da'
        fig['data'][3]['marker']['color'] = '#fd7676'
    else:
        fig['data'][0]['marker']['color'] = '#084466'
        fig['data'][1]['marker']['color'] = '#084466'
        fig['data'][2]['marker']['color'] = '#084466'
        fig['data'][3]['marker']['color'] = '#084466'
    return fig

# Limits the date range to one year max
@app.callback(Output('my-date-picker-range', 'max_date_allowed'), Output('my-date-picker-range', 'end_date'),
             [Input('my-date-picker-range', 'start_date')])
def set_max_date_allowed(start_date):
    start = datetime.strptime(start_date, "%Y-%m-%d")
    current_date = datetime.today().date() - timedelta(days=1)
    max_end_date = min((start + timedelta(days=364)).date(), current_date)
    return max_end_date, max_end_date

# Disables the button after click and starts calculations
@app.callback(Output('errordialog', 'displayed'), Output('submit-button', 'disabled'), Output('my-date-picker-range', 'disabled'), Input('submit-button', 'n_clicks'),State('oauth-token', 'data'),prevent_initial_call=True)
def disable_button_and_calculate(n_clicks, oauth_token):
    headers = {
        "Authorization": "Bearer " + oauth_token,
        "Accept": "application/json"
    }
    try:
        token_response = requests.get("https://api.fitbit.com/1/user/-/profile.json", headers=headers)
        token_response.raise_for_status()
    except:
        return True, False, False
    return False, True, True

# Fetch data and update graphs on click of submit
@app.callback(Output('report-title', 'children'), Output('date-range-title', 'children'), Output('generated-on-title', 'children'), Output('graph_RHR', 'figure'), Output('RHR_table', 'children'), Output('graph_steps', 'figure'), Output('graph_steps_heatmap', 'figure'), Output('steps_table', 'children'), Output('graph_activity_minutes', 'figure'), Output('fat_burn_table', 'children'), Output('cardio_table', 'children'), Output('peak_table', 'children'), Output('graph_weight', 'figure'), Output('weight_table', 'children'), Output('graph_spo2', 'figure'), Output('spo2_table', 'children'), Output('graph_sleep', 'figure'), Output('graph_sleep_regularity', 'figure'), Output('sleep_table', 'children'), Output('sleep-stage-checkbox', 'options'), Output("loading-output-1", "children"),
Input('submit-button', 'disabled'),State('my-date-picker-range', 'start_date'), State('my-date-picker-range', 'end_date'),State('oauth-token', 'data'),
prevent_initial_call=True)
def update_output(n_clicks, start_date, end_date, oauth_token):

    start_date = datetime.fromisoformat(start_date).strftime("%Y-%m-%d")
    end_date = datetime.fromisoformat(end_date).strftime("%Y-%m-%d")

    headers = {
        "Authorization": "Bearer " + oauth_token,
        "Accept": "application/json"
    }

    # Collecting data-----------------------------------------------------------------------------------------------------------------------
    
    user_profile = requests.get("https://api.fitbit.com/1/user/-/profile.json", headers=headers).json()
    response_heartrate = requests.get("https://api.fitbit.com/1/user/-/activities/heart/date/"+ start_date +"/"+ end_date +".json", headers=headers).json()
    response_steps = requests.get("https://api.fitbit.com/1/user/-/activities/steps/date/"+ start_date +"/"+ end_date +".json", headers=headers).json()
    response_weight = requests.get("https://api.fitbit.com/1/user/-/body/weight/date/"+ start_date +"/"+ end_date +".json", headers=headers).json()
    response_spo2 = requests.get("https://api.fitbit.com/1/user/-/spo2/date/"+ start_date +"/"+ end_date +".json", headers=headers).json()

    # Processing data-----------------------------------------------------------------------------------------------------------------------
    days_name_list = ('Monday', 'Tuesday', 'Wednesday', 'Thursday', 'Friday', 'Saturday','Sunday')
    report_title = "Wellness Report - " + user_profile["user"]["firstName"] + " " + user_profile["user"]["lastName"]
    report_dates_range = datetime.fromisoformat(start_date).strftime("%d %B, %Y") + " – " + datetime.fromisoformat(end_date).strftime("%d %B, %Y")
    generated_on_date = "Report Generated : " + datetime.today().date().strftime("%d %B, %Y")
    dates_list = []
    dates_str_list = []
    rhr_list = []
    steps_list = []
    weight_list = []
    spo2_list = []
    sleep_record_dict = {}
    deep_sleep_list, light_sleep_list, rem_sleep_list, awake_list, total_sleep_list, sleep_start_times_list = [],[],[],[],[],[]
    fat_burn_minutes_list, cardio_minutes_list, peak_minutes_list = [], [], []

    for entry in response_heartrate['activities-heart']:
        dates_str_list.append(entry['dateTime'])
        dates_list.append(datetime.strptime(entry['dateTime'], '%Y-%m-%d'))
        try:
            fat_burn_minutes_list.append(entry["value"]["heartRateZones"][1]["minutes"])
            cardio_minutes_list.append(entry["value"]["heartRateZones"][2]["minutes"])
            peak_minutes_list.append(entry["value"]["heartRateZones"][3]["minutes"])
        except KeyError as E:
            fat_burn_minutes_list.append(None)
            cardio_minutes_list.append(None)
            peak_minutes_list.append(None)
        if 'restingHeartRate' in entry['value']:
            rhr_list.append(entry['value']['restingHeartRate'])
        else:
            rhr_list.append(None)
    
    for entry in response_steps['activities-steps']:
        if int(entry['value']) == 0:
            steps_list.append(None)
        else:
            steps_list.append(int(entry['value']))

    for entry in response_weight["body-weight"]:
        weight_list.append(float(entry['value']))
    
    for entry in response_spo2:
        spo2_list += [None]*(dates_str_list.index(entry["dateTime"])-len(spo2_list))
        spo2_list.append(entry["value"]["avg"])
    spo2_list += [None]*(len(dates_str_list)-len(spo2_list))

    for i in range(0,len(dates_str_list),100):
        end_index = i+100
        if i+100 > len(dates_str_list):
            end_index = len(dates_str_list)
        temp_start_date = dates_str_list[i]
        temp_end_date = dates_str_list[end_index-1]

        response_sleep = requests.get("https://api.fitbit.com/1.2/user/-/sleep/date/"+ temp_start_date +"/"+ temp_end_date +".json", headers=headers).json()

        for sleep_record in response_sleep["sleep"][::-1]:
            if sleep_record['isMainSleep']:
                try:
                    sleep_start_time = datetime.strptime(sleep_record["startTime"], "%Y-%m-%dT%H:%M:%S.%f")
                    if sleep_start_time.hour < 12:
                        sleep_start_time = sleep_start_time + timedelta(hours=12)
                    else:
                        sleep_start_time = sleep_start_time + timedelta(hours=-12)
                    sleep_time_of_day = sleep_start_time.time()
                    sleep_record_dict[sleep_record['dateOfSleep']] = {'deep': sleep_record['levels']['summary']['deep']['minutes'],
                                                                    'light': sleep_record['levels']['summary']['light']['minutes'],
                                                                    'rem': sleep_record['levels']['summary']['rem']['minutes'],
                                                                    'wake': sleep_record['levels']['summary']['wake']['minutes'],
                                                                    'total_sleep': sleep_record["minutesAsleep"],
                                                                    'start_time_seconds': (sleep_time_of_day.hour * 3600) + (sleep_time_of_day.minute * 60) + sleep_time_of_day.second
                                                                    }
                except KeyError as E:
                    pass

    for day in dates_str_list:
        if day in sleep_record_dict:
            deep_sleep_list.append(sleep_record_dict[day]['deep'])
            light_sleep_list.append(sleep_record_dict[day]['light'])
            rem_sleep_list.append(sleep_record_dict[day]['rem'])
            awake_list.append(sleep_record_dict[day]['wake'])
            total_sleep_list.append(sleep_record_dict[day]['total_sleep'])
            sleep_start_times_list.append(sleep_record_dict[day]['start_time_seconds'])
        else:
            deep_sleep_list.append(None)
            light_sleep_list.append(None)
            rem_sleep_list.append(None)
            awake_list.append(None)
            total_sleep_list.append(None)
            sleep_start_times_list.append(None)

    df_merged = pd.DataFrame({
    "Date": dates_list,
    "Resting Heart Rate": rhr_list,
    "Steps Count": steps_list,
    "Fat Burn Minutes": fat_burn_minutes_list,
    "Cardio Minutes": cardio_minutes_list,
    "Peak Minutes": peak_minutes_list,
    "weight": weight_list,
    "SPO2": spo2_list,
    "Deep Sleep Minutes": deep_sleep_list,
    "Light Sleep Minutes": light_sleep_list,
    "REM Sleep Minutes": rem_sleep_list,
    "Awake Minutes": awake_list,
    "Total Sleep Minutes": total_sleep_list,
    "Sleep Start Time Seconds": sleep_start_times_list
    })
    
    df_merged['Total Sleep Seconds'] = df_merged['Total Sleep Minutes']*60
    df_merged["Sleep End Time Seconds"] = df_merged["Sleep Start Time Seconds"] + df_merged['Total Sleep Seconds']
    df_merged["Total Active Minutes"] = df_merged["Fat Burn Minutes"] + df_merged["Cardio Minutes"] + df_merged["Peak Minutes"]
    rhr_avg = {'overall': round(df_merged["Resting Heart Rate"].mean(),1), '30d': round(df_merged["Resting Heart Rate"].tail(30).mean(),1)}
    steps_avg = {'overall': int(df_merged["Steps Count"].mean()), '30d': int(df_merged["Steps Count"].tail(31).mean())}
    weight_avg = {'overall': round(df_merged["weight"].mean(),1), '30d': round(df_merged["weight"].tail(30).mean(),1)}
    spo2_avg = {'overall': round(df_merged["SPO2"].mean(),1), '30d': round(df_merged["SPO2"].tail(30).mean(),1)}
    sleep_avg = {'overall': round(df_merged["Total Sleep Minutes"].mean(),1), '30d': round(df_merged["Total Sleep Minutes"].tail(30).mean(),1)}
    active_mins_avg = {'overall': round(df_merged["Total Active Minutes"].mean(),2), '30d': round(df_merged["Total Active Minutes"].tail(30).mean(),2)}
    weekly_steps_array = np.array([0]*days_name_list.index(datetime.fromisoformat(start_date).strftime('%A')) + df_merged["Steps Count"].to_list() + [0]*(6 - days_name_list.index(datetime.fromisoformat(end_date).strftime('%A'))))
    weekly_steps_array = np.transpose(weekly_steps_array.reshape((int(len(weekly_steps_array)/7), 7)))
    weekly_steps_array = pd.DataFrame(weekly_steps_array, index=days_name_list)

    # Plotting data-----------------------------------------------------------------------------------------------------------------------

    fig_rhr = px.line(df_merged, x="Date", y="Resting Heart Rate", line_shape="spline", color_discrete_sequence=["#d30f1c"], title=f"<b>Daily Resting Heart Rate<br><br><sup>Overall average : {rhr_avg['overall']} bpm | Last 30d average : {rhr_avg['30d']} bpm</sup></b><br><br><br>")
    if df_merged["Resting Heart Rate"].dtype != object:
        fig_rhr.add_annotation(x=df_merged.iloc[df_merged["Resting Heart Rate"].idxmax()]["Date"], y=df_merged["Resting Heart Rate"].max(), text=str(df_merged["Resting Heart Rate"].max()), showarrow=False, arrowhead=0, bgcolor="#5f040a", opacity=0.80, yshift=15, borderpad=5, font=dict(family="Helvetica, monospace", size=12, color="#ffffff"), )
        fig_rhr.add_annotation(x=df_merged.iloc[df_merged["Resting Heart Rate"].idxmin()]["Date"], y=df_merged["Resting Heart Rate"].min(), text=str(df_merged["Resting Heart Rate"].min()), showarrow=False, arrowhead=0, bgcolor="#0b2d51", opacity=0.80, yshift=-15, borderpad=5, font=dict(family="Helvetica, monospace", size=12, color="#ffffff"), )
    fig_rhr.add_hline(y=df_merged["Resting Heart Rate"].mean(), line_dash="dot",annotation_text="Average : " + str(round(df_merged["Resting Heart Rate"].mean(), 1)) + " BPM", annotation_position="bottom right", annotation_bgcolor="#6b3908", annotation_opacity=0.6, annotation_borderpad=5, annotation_font=dict(family="Helvetica, monospace", size=14, color="#ffffff"))
    fig_rhr.add_hrect(y0=62, y1=68, fillcolor="green", opacity=0.15, line_width=0)
    rhr_summary_df = calculate_table_data(df_merged, "Resting Heart Rate")
    rhr_summary_table = dash_table.DataTable(rhr_summary_df.to_dict('records'), [{"name": i, "id": i} for i in rhr_summary_df.columns], style_data_conditional=[{'if': {'row_index': 'odd'},'backgroundColor': 'rgb(248, 248, 248)'}], style_header={'backgroundColor': '#5f040a','fontWeight': 'bold', 'color': 'white', 'fontSize': '14px'}, style_cell={'textAlign': 'center'})
    fig_steps = px.bar(df_merged, x="Date", y="Steps Count", color_discrete_sequence=["#2fb376"], title=f"<b>Daily Steps Count<br><br><sup>Overall average : {steps_avg['overall']} steps | Last 30d average : {steps_avg['30d']} steps</sup></b><br><br><br>")
    if df_merged["Steps Count"].dtype != object:
        fig_steps.add_annotation(x=df_merged.iloc[df_merged["Steps Count"].idxmax()]["Date"], y=df_merged["Steps Count"].max(), text=str(df_merged["Steps Count"].max())+" steps", showarrow=False, arrowhead=0, bgcolor="#5f040a", opacity=0.80, yshift=15, borderpad=5, font=dict(family="Helvetica, monospace", size=12, color="#ffffff"), )
        fig_steps.add_annotation(x=df_merged.iloc[df_merged["Steps Count"].idxmin()]["Date"], y=df_merged["Steps Count"].min(), text=str(df_merged["Steps Count"].min())+" steps", showarrow=False, arrowhead=0, bgcolor="#0b2d51", opacity=0.80, yshift=-15, borderpad=5, font=dict(family="Helvetica, monospace", size=12, color="#ffffff"), )
    fig_steps.add_hline(y=df_merged["Steps Count"].mean(), line_dash="dot",annotation_text="Average : " + str(round(df_merged["Steps Count"].mean(), 1)) + " Steps", annotation_position="bottom right", annotation_bgcolor="#6b3908", annotation_opacity=0.8, annotation_borderpad=5, annotation_font=dict(family="Helvetica, monospace", size=14, color="#ffffff"))
    fig_steps_heatmap = px.imshow(weekly_steps_array, color_continuous_scale='YLGn', origin='lower', title="<b>Weekly Steps Heatmap</b>", labels={'x':"Week Number", 'y': "Day of the Week"}, height=350, aspect='equal')
    fig_steps_heatmap.update_traces(colorbar_orientation='h', selector=dict(type='heatmap'))
    steps_summary_df = calculate_table_data(df_merged, "Steps Count")
    steps_summary_table = dash_table.DataTable(steps_summary_df.to_dict('records'), [{"name": i, "id": i} for i in steps_summary_df.columns], style_data_conditional=[{'if': {'row_index': 'odd'},'backgroundColor': 'rgb(248, 248, 248)'}], style_header={'backgroundColor': '#072f1c','fontWeight': 'bold', 'color': 'white', 'fontSize': '14px'}, style_cell={'textAlign': 'center'})
    fig_activity_minutes = px.bar(df_merged, x="Date", y=["Fat Burn Minutes", "Cardio Minutes", "Peak Minutes"], title=f"<b>Activity Minutes<br><br><sup>Overall total active minutes average : {active_mins_avg['overall']} minutes | Last 30d total active minutes average : {active_mins_avg['30d']} minutes</sup></b><br><br><br>")
    fig_activity_minutes.update_layout(yaxis_title='Active Minutes', legend=dict(orientation="h",yanchor="bottom", y=1.02, xanchor="right", x=1, title_text=''))
    fat_burn_summary_df = calculate_table_data(df_merged, "Fat Burn Minutes")
    fat_burn_summary_table = dash_table.DataTable(fat_burn_summary_df.to_dict('records'), [{"name": i, "id": i} for i in fat_burn_summary_df.columns], style_data_conditional=[{'if': {'row_index': 'odd'},'backgroundColor': 'rgb(248, 248, 248)'}], style_header={'backgroundColor': '#636efa','fontWeight': 'bold', 'color': 'white', 'fontSize': '14px'}, style_cell={'textAlign': 'center'})
    cardio_summary_df = calculate_table_data(df_merged, "Cardio Minutes")
    cardio_summary_table = dash_table.DataTable(cardio_summary_df.to_dict('records'), [{"name": i, "id": i} for i in cardio_summary_df.columns], style_data_conditional=[{'if': {'row_index': 'odd'},'backgroundColor': 'rgb(248, 248, 248)'}], style_header={'backgroundColor': '#ef553b','fontWeight': 'bold', 'color': 'white', 'fontSize': '14px'}, style_cell={'textAlign': 'center'})
    peak_summary_df = calculate_table_data(df_merged, "Peak Minutes")
    peak_summary_table = dash_table.DataTable(peak_summary_df.to_dict('records'), [{"name": i, "id": i} for i in peak_summary_df.columns], style_data_conditional=[{'if': {'row_index': 'odd'},'backgroundColor': 'rgb(248, 248, 248)'}], style_header={'backgroundColor': '#00cc96','fontWeight': 'bold', 'color': 'white', 'fontSize': '14px'}, style_cell={'textAlign': 'center'})
    fig_weight = px.line(df_merged, x="Date", y="weight", line_shape="spline", color_discrete_sequence=["#6b3908"], title=f"<b>Weight<br><br><sup>Overall average : {weight_avg['overall']} Unit | Last 30d average : {weight_avg['30d']} Unit</sup></b><br><br><br>")
    if df_merged["weight"].dtype != object:
        fig_weight.add_annotation(x=df_merged.iloc[df_merged["weight"].idxmax()]["Date"], y=df_merged["weight"].max(), text=str(df_merged["weight"].max()), showarrow=False, arrowhead=0, bgcolor="#5f040a", opacity=0.80, yshift=15, borderpad=5, font=dict(family="Helvetica, monospace", size=12, color="#ffffff"), )
        fig_weight.add_annotation(x=df_merged.iloc[df_merged["weight"].idxmin()]["Date"], y=df_merged["weight"].min(), text=str(df_merged["weight"].min()), showarrow=False, arrowhead=0, bgcolor="#0b2d51", opacity=0.80, yshift=-15, borderpad=5, font=dict(family="Helvetica, monospace", size=12, color="#ffffff"), )
    fig_weight.add_hline(y=round(df_merged["weight"].mean(),1), line_dash="dot",annotation_text="Average : " + str(round(df_merged["weight"].mean(), 1)) + " Units", annotation_position="bottom right", annotation_bgcolor="#6b3908", annotation_opacity=0.6, annotation_borderpad=5, annotation_font=dict(family="Helvetica, monospace", size=14, color="#ffffff"))
    weight_summary_df = calculate_table_data(df_merged, "weight")
    weight_summary_table = dash_table.DataTable(weight_summary_df.to_dict('records'), [{"name": i, "id": i} for i in weight_summary_df.columns], style_data_conditional=[{'if': {'row_index': 'odd'},'backgroundColor': 'rgb(248, 248, 248)'}], style_header={'backgroundColor': '#4c3b7d','fontWeight': 'bold', 'color': 'white', 'fontSize': '14px'}, style_cell={'textAlign': 'center'})
    fig_spo2 = px.scatter(df_merged, x="Date", y="SPO2", color_discrete_sequence=["#983faa"], title=f"<b>SPO2 Percentage<br><br><sup>Overall average : {spo2_avg['overall']}% | Last 30d average : {spo2_avg['30d']}% </sup></b><br><br><br>", range_y=(90,100), labels={'SPO2':"SpO2(%)"})
    if df_merged["SPO2"].dtype != object:
        fig_spo2.add_annotation(x=df_merged.iloc[df_merged["SPO2"].idxmax()]["Date"], y=df_merged["SPO2"].max(), text=str(df_merged["SPO2"].max())+"%", showarrow=False, arrowhead=0, bgcolor="#5f040a", opacity=0.80, yshift=15, borderpad=5, font=dict(family="Helvetica, monospace", size=12, color="#ffffff"), )
        fig_spo2.add_annotation(x=df_merged.iloc[df_merged["SPO2"].idxmin()]["Date"], y=df_merged["SPO2"].min(), text=str(df_merged["SPO2"].min())+"%", showarrow=False, arrowhead=0, bgcolor="#0b2d51", opacity=0.80, yshift=-15, borderpad=5, font=dict(family="Helvetica, monospace", size=12, color="#ffffff"), )
    fig_spo2.add_hline(y=df_merged["SPO2"].mean(), line_dash="dot",annotation_text="Average : " + str(round(df_merged["SPO2"].mean(), 1)) + "%", annotation_position="bottom right", annotation_bgcolor="#6b3908", annotation_opacity=0.6, annotation_borderpad=5, annotation_font=dict(family="Helvetica, monospace", size=14, color="#ffffff"))
    fig_spo2.update_traces(marker_size=6)
    spo2_summary_df = calculate_table_data(df_merged, "SPO2")
    spo2_summary_table = dash_table.DataTable(spo2_summary_df.to_dict('records'), [{"name": i, "id": i} for i in spo2_summary_df.columns], style_data_conditional=[{'if': {'row_index': 'odd'},'backgroundColor': 'rgb(248, 248, 248)'}], style_header={'backgroundColor': '#8d3a18','fontWeight': 'bold', 'color': 'white', 'fontSize': '14px'}, style_cell={'textAlign': 'center'})
    fig_sleep_minutes = px.bar(df_merged, x="Date", y=["Deep Sleep Minutes", "Light Sleep Minutes", "REM Sleep Minutes", "Awake Minutes"], title=f"<b>Sleep Stages<br><br><sup>Overall average : {format_minutes(int(sleep_avg['overall']))} | Last 30d average : {format_minutes(int(sleep_avg['30d']))}</sup></b><br><br>", color_discrete_map={"Deep Sleep Minutes": '#084466', "Light Sleep Minutes": '#1e9ad6', "REM Sleep Minutes": '#4cc5da', "Awake Minutes": '#fd7676',}, height=500)
    fig_sleep_minutes.update_layout(yaxis_title='Sleep Minutes', legend=dict(orientation="h",yanchor="bottom", y=1.02, xanchor="right", x=1, title_text=''), yaxis=dict(tickvals=[1,120,240,360,480,600,720], ticktext=[f"{m // 60}h" for m in [1,120,240,360,480,600,720]], title="Sleep Time (hours)"))
    if df_merged["Total Sleep Minutes"].dtype != object:
        fig_sleep_minutes.add_annotation(x=df_merged.iloc[df_merged["Total Sleep Minutes"].idxmax()]["Date"], y=df_merged["Total Sleep Minutes"].max(), text=str(format_minutes(df_merged["Total Sleep Minutes"].max())), showarrow=False, arrowhead=0, bgcolor="#5f040a", opacity=0.80, yshift=15, borderpad=5, font=dict(family="Helvetica, monospace", size=12, color="#ffffff"), )
        fig_sleep_minutes.add_annotation(x=df_merged.iloc[df_merged["Total Sleep Minutes"].idxmin()]["Date"], y=df_merged["Total Sleep Minutes"].min(), text=str(format_minutes(df_merged["Total Sleep Minutes"].min())), showarrow=False, arrowhead=0, bgcolor="#0b2d51", opacity=0.80, yshift=-15, borderpad=5, font=dict(family="Helvetica, monospace", size=12, color="#ffffff"), )
    fig_sleep_minutes.add_hline(y=df_merged["Total Sleep Minutes"].mean(), line_dash="dot",annotation_text="Average : " + str(format_minutes(int(df_merged["Total Sleep Minutes"].mean()))), annotation_position="bottom right", annotation_bgcolor="#6b3908", annotation_opacity=0.6, annotation_borderpad=5, annotation_font=dict(family="Helvetica, monospace", size=14, color="#ffffff"))
    fig_sleep_minutes.update_xaxes(rangeslider_visible=True,range=[dates_str_list[-30], dates_str_list[-1]],rangeslider_range=[dates_str_list[0], dates_str_list[-1]])
    sleep_summary_df = calculate_table_data(df_merged, "Total Sleep Minutes")
    sleep_summary_table = dash_table.DataTable(sleep_summary_df.to_dict('records'), [{"name": i, "id": i} for i in sleep_summary_df.columns], style_data_conditional=[{'if': {'row_index': 'odd'},'backgroundColor': 'rgb(248, 248, 248)'}], style_header={'backgroundColor': '#636efa','fontWeight': 'bold', 'color': 'white', 'fontSize': '14px'}, style_cell={'textAlign': 'center'})
    fig_sleep_regularity = px.bar(df_merged, x="Date", y="Total Sleep Seconds", base="Sleep Start Time Seconds", title="<b>Sleep Regularity<br><br><sup>The chart time here is always in local time ( Independent of timezone changes )</sup></b>", labels={"Total Sleep Seconds":"Time of Day ( HH:MM )"})
    fig_sleep_regularity.update_layout(yaxis = dict(tickmode = 'array',tickvals = list(range(0, 120000, 10000)),ticktext = list(map(seconds_to_tick_label, list(range(0, 120000, 10000))))))
    fig_sleep_regularity.add_hline(y=df_merged["Sleep Start Time Seconds"].mean(), line_dash="dot",annotation_text="Sleep Start Time Trend : "+ str(seconds_to_tick_label(int(df_merged["Sleep Start Time Seconds"].mean()))), annotation_position="bottom right", annotation_bgcolor="#0a3024", annotation_opacity=0.6, annotation_borderpad=5, annotation_font=dict(family="Helvetica, monospace", size=14, color="#ffffff"))
    fig_sleep_regularity.add_hline(y=df_merged["Sleep End Time Seconds"].mean(), line_dash="dot",annotation_text="Sleep End Time Trend : " + str(seconds_to_tick_label(int(df_merged["Sleep End Time Seconds"].mean()))), annotation_position="top left", annotation_bgcolor="#5e060d", annotation_opacity=0.6, annotation_borderpad=5, annotation_font=dict(family="Helvetica, monospace", size=14, color="#ffffff"))
    return report_title, report_dates_range, generated_on_date, fig_rhr, rhr_summary_table, fig_steps, fig_steps_heatmap, steps_summary_table, fig_activity_minutes, fat_burn_summary_table, cardio_summary_table, peak_summary_table, fig_weight, weight_summary_table, fig_spo2, spo2_summary_table, fig_sleep_minutes, fig_sleep_regularity, sleep_summary_table, [{'label': 'Color Code Sleep Stages', 'value': 'Color Code Sleep Stages','disabled': False}], ""

if __name__ == '__main__':
    app.run_server(debug=True)



# %%
<|MERGE_RESOLUTION|>--- conflicted
+++ resolved
@@ -1,529 +1,521 @@
-# %%
-import os
-import base64
-import logging
-import requests
-import dash, requests
-from dash import dcc
-from dash import html, dash_table
-from dash.dependencies import Output, State, Input
-import pandas as pd
-import numpy as np
-import plotly.express as px
-from datetime import datetime, timedelta
-<<<<<<< HEAD
-import dash_dangerously_set_inner_html
-from urllib.parse import parse_qs, urlparse
-=======
->>>>>>> bd23e8c3
-
-
-# %%
-
-log = logging.getLogger(__name__)
-for variable in ['CLIENT_ID','CLIENT_SECRET','REDIRECT_URL'] :
-    if variable not in os.environ.keys() :
-        log.error(f'Missing required environment variable \'{variable}\', please review the README')
-        exit(1)
-
-app = dash.Dash(__name__)
-app.title = "Fitbit Wellness Report"
-server = app.server
-
-app.layout = html.Div(children=[
-    dcc.ConfirmDialog(
-        id='errordialog',
-        message='Invalid Access Token : Unable to fetch data',
-    ),
-    html.Div(id="input-area", className="hidden-print",
-    style={
-        'display': 'flex',
-        'align-items': 'center',
-        'justify-content': 'center',
-        'gap': '20px',
-        'margin': 'auto',
-        'flex-wrap': 'wrap',
-        'margin-top': '30px'
-    },children=[
-        dcc.DatePickerRange(
-        id='my-date-picker-range',
-        display_format='MMMM DD, Y',
-        minimum_nights=40,
-        max_date_allowed=datetime.today().date() - timedelta(days=1),
-        min_date_allowed=datetime.today().date() - timedelta(days=1000),
-        end_date=datetime.today().date() - timedelta(days=1),
-        start_date=datetime.today().date() - timedelta(days=364)
-        ),
-        html.Button(id='submit-button', type='submit', children='Submit', n_clicks=0, className="button-primary"),
-        html.Button("Login to FitBit", id="login-button"),
-    ]),
-    dcc.Location(id="location"),
-    dcc.Store(id="oauth-token", storage_type='session'),  # Store OAuth token in session storage
-    html.Div(id="instruction-area", className="hidden-print", style={'margin-top':'30px', 'margin-right':'auto', 'margin-left':'auto','text-align':'center'}, children=[
-<<<<<<< HEAD
-        html.P( "Select a date range to generate a report.", style={'font-size':'17px', 'font-weight': 'bold', 'color':'#54565e'}),
-=======
-        html.P( "Allowed Date Range : Minimum 40 days — Maximum 364 days", style={'font-size':'17px', 'font-weight': 'bold', 'color':'#54565e'}),
-        html.A("HOW TO GET ACCESS TOKEN?", href='https://github.com/arpanghosh8453/fitbit-web-ui-app/blob/main/help/GET_ACCESS_TOKEN.md', target="_blank", style={'text-decoration': 'none'})
->>>>>>> bd23e8c3
-        ]),
-    html.Div(id='loading-div', style={'margin-top': '40px'}, children=[
-    dcc.Loading(
-            id="loading-progress",
-            type="default",
-            children=html.Div(id="loading-output-1")
-        ),
-    ]),
-
-    html.Div(id='output_div', style={'max-width': '1400px', 'margin': 'auto'}, children=[
-
-        html.Div(id='report-title-div', 
-        style={
-        'display': 'flex',
-        'align-items': 'center',
-        'justify-content': 'center',
-        'flex-direction': 'column',
-        'margin-top': '20px'}, children=[
-            html.H2(id="report-title", style={'font-weight': 'bold'}),
-            html.H4(id="date-range-title", style={'font-weight': 'bold'}),
-            html.P(id="generated-on-title", style={'font-weight': 'bold', 'font-size': '16'})
-        ]),
-        html.Div(style={"height": '40px'}),
-        html.H4("Resting Heart Rate 💖", style={'font-weight': 'bold'}),
-        html.H6("Resting heart rate (RHR) is derived from a person's average sleeping heart rate. Fitbit tracks heart rate with photoplethysmography. This technique uses sensors and green light to detect blood volume when the heart beats. If a Fitbit device isn't worn during sleep, RHR is derived from daytime sedentary heart rate. According to the American Heart Association, a normal RHR is between 60-100 beats per minute (bpm), but this can vary based upon your age or fitness level."),
-        dcc.Graph(
-            id='graph_RHR',
-            figure=px.line(),
-            config= {'displaylogo': False}
-        ),
-        html.Div(id='RHR_table', style={'max-width': '1200px', 'margin': 'auto', 'font-weight': 'bold'}, children=[]),
-        html.Div(style={"height": '40px'}),
-        html.H4("Steps Count 👣", style={'font-weight': 'bold'}),
-        html.H6("Fitbit devices use an accelerometer to track steps. Some devices track active minutes, which includes activities over 3 metabolic equivalents (METs), such as brisk walking and cardio workouts."),
-        dcc.Graph(
-            id='graph_steps',
-            figure=px.bar(),
-            config= {'displaylogo': False}
-        ),
-        dcc.Graph(
-            id='graph_steps_heatmap',
-            figure=px.bar(),
-            config= {'displaylogo': False}
-        ),
-        html.Div(id='steps_table', style={'max-width': '1200px', 'margin': 'auto', 'font-weight': 'bold'}, children=[]),
-        html.Div(style={"height": '40px'}),
-        html.H4("Activity 🏃‍♂️", style={'font-weight': 'bold'}),
-        html.H6("Heart Rate Zones (fat burn, cardio and peak) are based on a percentage of maximum heart rate. Maximum heart rate is calculated as 220 minus age. The Centers for Disease Control recommends that adults do at least 150-300 minutes of moderate-intensity aerobic activity each week or 75-150 minutes of vigorous-intensity aerobic activity each week."),
-        dcc.Graph(
-            id='graph_activity_minutes',
-            figure=px.bar(),
-            config= {'displaylogo': False}
-        ),
-        html.Div(id='fat_burn_table', style={'max-width': '1200px', 'margin': 'auto', 'font-weight': 'bold'}, children=[]),
-        html.Div(id='cardio_table', style={'max-width': '1200px', 'margin': 'auto', 'font-weight': 'bold'}, children=[]),
-        html.Div(id='peak_table', style={'max-width': '1200px', 'margin': 'auto', 'font-weight': 'bold'}, children=[]),
-        html.Div(style={"height": '40px'}),
-        html.H4("Weight Log ⏲️", style={'font-weight': 'bold'}),
-        html.H6("Fitbit connects with the Aria family of smart scales to track weight. Weight may also be self-reported using the Fitbit app. Studies suggest that regular weigh-ins may help people who want to lose weight."),
-        dcc.Graph(
-            id='graph_weight',
-            figure=px.line(),
-            config= {'displaylogo': False}
-        ),
-        html.Div(id='weight_table', style={'max-width': '1200px', 'margin': 'auto', 'font-weight': 'bold'}, children=[]),
-        html.Div(style={"height": '40px'}),
-        html.H4("SpO2 🩸", style={'font-weight': 'bold'}),
-        html.H6("A pulse oximeter reading indicates what percentage of your blood is saturated, known as the SpO2 level. A typical, healthy reading is 95–100% . If your SpO2 level is less than 92%, a doctor may recommend you get an ABG. A pulse ox is the most common type of test because it's noninvasive and provides quick readings."),
-        dcc.Graph(
-            id='graph_spo2',
-            figure=px.line(),
-            config= {'displaylogo': False}
-        ),
-        html.Div(id='spo2_table', style={'max-width': '1200px', 'margin': 'auto', 'font-weight': 'bold'}, children=[]),
-        html.Div(style={"height": '40px'}),
-        html.H4("Sleep 💤", style={'font-weight': 'bold'}),
-        html.H6("Fitbit estimates sleep stages (awake, REM, light sleep and deep sleep) and sleep duration based on a person's movement and heart-rate patterns. The National Sleep Foundation recommends 7-9 hours of sleep per night for adults"),
-        dcc.Checklist(options=[{'label': 'Color Code Sleep Stages', 'value': 'Color Code Sleep Stages','disabled':True}], value=['Color Code Sleep Stages'], style={'max-width': '1330px', 'margin': 'auto'}, inline=True, id="sleep-stage-checkbox", className="hidden-print"),
-        dcc.Graph(
-            id='graph_sleep',
-            figure=px.bar(),
-            config= {'displaylogo': False}
-        ),
-        dcc.Graph(
-            id='graph_sleep_regularity',
-            figure=px.bar(),
-            config= {'displaylogo': False}
-        ),
-        html.Div(id='sleep_table', style={'max-width': '1200px', 'margin': 'auto', 'font-weight': 'bold'}, children=[]),
-        html.Div(style={"height": '40px'}),
-        html.Div(className="hidden-print", style={'margin': 'auto', 'text-align': 'center'}, children=[
-            html.A(
-            href="https://ko-fi.com/A0A84F3DP",  # Your link destination
-            target="_blank",  # Opens in a new tab
-            children=[
-                html.Img(
-                    src="https://storage.ko-fi.com/cdn/kofi2.png?v=6",  # Your image URL
-                    alt="Buy Me a Coffee at ko-fi.com",
-                    style={
-                        'border': '0px', 
-                        'height': '44px',
-                        'display': 'block',
-                        'margin-left': 'auto',
-                        'margin-right': 'auto'
-                    }
-                )
-            ]
-        )
-        ]),
-        html.Div(style={"height": '25px'}),
-    ]),
-])
-
-@app.callback(Output('location', 'href'),Input('login-button', 'n_clicks'))
-def authorize(n_clicks):
-    """Authorize the application"""
-    if n_clicks :
-        client_id = os.environ['CLIENT_ID']
-        redirect_uri = os.environ['REDIRECT_URL']
-        scope = 'profile activity cardio_fitness heartrate sleep weight oxygen_saturation respiratory_rate'
-        auth_url = f'https://www.fitbit.com/oauth2/authorize?scope={scope}&client_id={client_id}&response_type=code&prompt=none&redirect_uri={redirect_uri}'
-        return auth_url
-    return dash.no_update
-
-@app.callback(Output('oauth-token', 'data'),Input('location', 'href'))
-def handle_oauth_callback(href):
-    """Process the OAuth callback"""
-    if href:
-        # Parse the query string from the URL to extract the 'code' parameter
-        parsed_url = urlparse(href)
-        query_params = parse_qs(parsed_url.query)
-        oauth_code = query_params.get('code', [None])[0]
-        if oauth_code :
-            print(f"OAuth code received")
-        else :
-            print("No OAuth code found in URL.")
-            return dash.no_update
-        # Exchange code for a token
-        client_id = os.environ['CLIENT_ID']
-        client_isecret = os.environ['CLIENT_SECRET']
-        redirect_uri = os.environ['REDIRECT_URL']
-        token_url='https://api.fitbit.com/oauth2/token?'
-        payload = {'code': oauth_code, 'grant_type': 'authorization_code', 'client_id': client_id, 'redirect_uri': redirect_uri}
-        token_creds = base64.b64encode(f"{client_id}:{client_isecret}".encode("utf-8")).decode("utf-8")
-        token_headers = {"Authorization": f"Basic {token_creds}"}
-        token_response = requests.post(token_url, data=payload, headers=token_headers)
-        token_response_json = token_response.json()
-        access_token = token_response_json.get('access_token')
-        if access_token :
-            print(f"Acceess token received!")
-            return access_token
-        else :
-            print("No access token found in response.")
-    return dash.no_update
-
-@app.callback(Output('login-button', 'children'),Output('login-button', 'disabled'),Input('oauth-token', 'data'))
-def update_login_button(oauth_token):
-    if oauth_token:
-        return html.Span("Logged in"), True
-    else:
-        return "Login to FitBit", False
-
-
-def seconds_to_tick_label(seconds):
-    """Calculate the number of hours, minutes, and remaining seconds"""
-    hours, remainder = divmod(seconds, 3600)
-    minutes, seconds = divmod(remainder, 60)
-    mult, remainder = divmod(hours, 12)
-    if mult >=2:
-        hours = hours - (12*mult)
-    result_datetime = datetime(1, 1, 1, hour=hours, minute=minutes, second=seconds)
-    if result_datetime.hour >= 12:
-        result_datetime = result_datetime - timedelta(hours=12)
-    else:
-        result_datetime = result_datetime + timedelta(hours=12)
-    return result_datetime.strftime("%H:%M")
-
-def format_minutes(minutes):
-    return "%2dh %02dm" % (divmod(minutes, 60))
-
-def calculate_table_data(df, measurement_name):
-    df = df.sort_values(by='Date', ascending=False)
-    result_data = {
-        'Period' : ['30 days', '3 months', '6 months', '1 year'],
-        'Average ' + measurement_name : [],
-        'Max ' + measurement_name : [],
-        'Min ' + measurement_name : []
-    }
-    last_date = df.head(1)['Date'].values[0]
-    for period in [30, 90, 180, 365]:
-        end_date = last_date
-        start_date = end_date - pd.Timedelta(days=period)
-        
-        period_data = df[(df['Date'] >= start_date) & (df['Date'] <= end_date)]
-        
-        if len(period_data) >= period:
-
-            max_hr = period_data[measurement_name].max()
-            if measurement_name == "Steps Count":
-                min_hr = period_data[period_data[measurement_name] != 0][measurement_name].min()
-            else:
-                min_hr = period_data[measurement_name].min()
-            average_hr = round(period_data[measurement_name].mean(),2)
-            
-            if measurement_name == "Total Sleep Minutes":
-                result_data['Average ' + measurement_name].append(format_minutes(average_hr))
-                result_data['Max ' + measurement_name].append(format_minutes(max_hr))
-                result_data['Min ' + measurement_name].append(format_minutes(min_hr))
-            else:
-                result_data['Average ' + measurement_name].append(average_hr)
-                result_data['Max ' + measurement_name].append(max_hr)
-                result_data['Min ' + measurement_name].append(min_hr)
-        else:
-            result_data['Average ' + measurement_name].append(pd.NA)
-            result_data['Max ' + measurement_name].append(pd.NA)
-            result_data['Min ' + measurement_name].append(pd.NA)
-    
-    return pd.DataFrame(result_data)
-
-# Sleep stages checkbox functionality
-@app.callback(Output('graph_sleep', 'figure', allow_duplicate=True), Input('sleep-stage-checkbox', 'value'), State('graph_sleep', 'figure'), prevent_initial_call=True)
-def update_sleep_colors(value, fig):
-    if len(value) == 1:
-        fig['data'][0]['marker']['color'] = '#084466'
-        fig['data'][1]['marker']['color'] = '#1e9ad6'
-        fig['data'][2]['marker']['color'] = '#4cc5da'
-        fig['data'][3]['marker']['color'] = '#fd7676'
-    else:
-        fig['data'][0]['marker']['color'] = '#084466'
-        fig['data'][1]['marker']['color'] = '#084466'
-        fig['data'][2]['marker']['color'] = '#084466'
-        fig['data'][3]['marker']['color'] = '#084466'
-    return fig
-
-# Limits the date range to one year max
-@app.callback(Output('my-date-picker-range', 'max_date_allowed'), Output('my-date-picker-range', 'end_date'),
-             [Input('my-date-picker-range', 'start_date')])
-def set_max_date_allowed(start_date):
-    start = datetime.strptime(start_date, "%Y-%m-%d")
-    current_date = datetime.today().date() - timedelta(days=1)
-    max_end_date = min((start + timedelta(days=364)).date(), current_date)
-    return max_end_date, max_end_date
-
-# Disables the button after click and starts calculations
-@app.callback(Output('errordialog', 'displayed'), Output('submit-button', 'disabled'), Output('my-date-picker-range', 'disabled'), Input('submit-button', 'n_clicks'),State('oauth-token', 'data'),prevent_initial_call=True)
-def disable_button_and_calculate(n_clicks, oauth_token):
-    headers = {
-        "Authorization": "Bearer " + oauth_token,
-        "Accept": "application/json"
-    }
-    try:
-        token_response = requests.get("https://api.fitbit.com/1/user/-/profile.json", headers=headers)
-        token_response.raise_for_status()
-    except:
-        return True, False, False
-    return False, True, True
-
-# Fetch data and update graphs on click of submit
-@app.callback(Output('report-title', 'children'), Output('date-range-title', 'children'), Output('generated-on-title', 'children'), Output('graph_RHR', 'figure'), Output('RHR_table', 'children'), Output('graph_steps', 'figure'), Output('graph_steps_heatmap', 'figure'), Output('steps_table', 'children'), Output('graph_activity_minutes', 'figure'), Output('fat_burn_table', 'children'), Output('cardio_table', 'children'), Output('peak_table', 'children'), Output('graph_weight', 'figure'), Output('weight_table', 'children'), Output('graph_spo2', 'figure'), Output('spo2_table', 'children'), Output('graph_sleep', 'figure'), Output('graph_sleep_regularity', 'figure'), Output('sleep_table', 'children'), Output('sleep-stage-checkbox', 'options'), Output("loading-output-1", "children"),
-Input('submit-button', 'disabled'),State('my-date-picker-range', 'start_date'), State('my-date-picker-range', 'end_date'),State('oauth-token', 'data'),
-prevent_initial_call=True)
-def update_output(n_clicks, start_date, end_date, oauth_token):
-
-    start_date = datetime.fromisoformat(start_date).strftime("%Y-%m-%d")
-    end_date = datetime.fromisoformat(end_date).strftime("%Y-%m-%d")
-
-    headers = {
-        "Authorization": "Bearer " + oauth_token,
-        "Accept": "application/json"
-    }
-
-    # Collecting data-----------------------------------------------------------------------------------------------------------------------
-    
-    user_profile = requests.get("https://api.fitbit.com/1/user/-/profile.json", headers=headers).json()
-    response_heartrate = requests.get("https://api.fitbit.com/1/user/-/activities/heart/date/"+ start_date +"/"+ end_date +".json", headers=headers).json()
-    response_steps = requests.get("https://api.fitbit.com/1/user/-/activities/steps/date/"+ start_date +"/"+ end_date +".json", headers=headers).json()
-    response_weight = requests.get("https://api.fitbit.com/1/user/-/body/weight/date/"+ start_date +"/"+ end_date +".json", headers=headers).json()
-    response_spo2 = requests.get("https://api.fitbit.com/1/user/-/spo2/date/"+ start_date +"/"+ end_date +".json", headers=headers).json()
-
-    # Processing data-----------------------------------------------------------------------------------------------------------------------
-    days_name_list = ('Monday', 'Tuesday', 'Wednesday', 'Thursday', 'Friday', 'Saturday','Sunday')
-    report_title = "Wellness Report - " + user_profile["user"]["firstName"] + " " + user_profile["user"]["lastName"]
-    report_dates_range = datetime.fromisoformat(start_date).strftime("%d %B, %Y") + " – " + datetime.fromisoformat(end_date).strftime("%d %B, %Y")
-    generated_on_date = "Report Generated : " + datetime.today().date().strftime("%d %B, %Y")
-    dates_list = []
-    dates_str_list = []
-    rhr_list = []
-    steps_list = []
-    weight_list = []
-    spo2_list = []
-    sleep_record_dict = {}
-    deep_sleep_list, light_sleep_list, rem_sleep_list, awake_list, total_sleep_list, sleep_start_times_list = [],[],[],[],[],[]
-    fat_burn_minutes_list, cardio_minutes_list, peak_minutes_list = [], [], []
-
-    for entry in response_heartrate['activities-heart']:
-        dates_str_list.append(entry['dateTime'])
-        dates_list.append(datetime.strptime(entry['dateTime'], '%Y-%m-%d'))
-        try:
-            fat_burn_minutes_list.append(entry["value"]["heartRateZones"][1]["minutes"])
-            cardio_minutes_list.append(entry["value"]["heartRateZones"][2]["minutes"])
-            peak_minutes_list.append(entry["value"]["heartRateZones"][3]["minutes"])
-        except KeyError as E:
-            fat_burn_minutes_list.append(None)
-            cardio_minutes_list.append(None)
-            peak_minutes_list.append(None)
-        if 'restingHeartRate' in entry['value']:
-            rhr_list.append(entry['value']['restingHeartRate'])
-        else:
-            rhr_list.append(None)
-    
-    for entry in response_steps['activities-steps']:
-        if int(entry['value']) == 0:
-            steps_list.append(None)
-        else:
-            steps_list.append(int(entry['value']))
-
-    for entry in response_weight["body-weight"]:
-        weight_list.append(float(entry['value']))
-    
-    for entry in response_spo2:
-        spo2_list += [None]*(dates_str_list.index(entry["dateTime"])-len(spo2_list))
-        spo2_list.append(entry["value"]["avg"])
-    spo2_list += [None]*(len(dates_str_list)-len(spo2_list))
-
-    for i in range(0,len(dates_str_list),100):
-        end_index = i+100
-        if i+100 > len(dates_str_list):
-            end_index = len(dates_str_list)
-        temp_start_date = dates_str_list[i]
-        temp_end_date = dates_str_list[end_index-1]
-
-        response_sleep = requests.get("https://api.fitbit.com/1.2/user/-/sleep/date/"+ temp_start_date +"/"+ temp_end_date +".json", headers=headers).json()
-
-        for sleep_record in response_sleep["sleep"][::-1]:
-            if sleep_record['isMainSleep']:
-                try:
-                    sleep_start_time = datetime.strptime(sleep_record["startTime"], "%Y-%m-%dT%H:%M:%S.%f")
-                    if sleep_start_time.hour < 12:
-                        sleep_start_time = sleep_start_time + timedelta(hours=12)
-                    else:
-                        sleep_start_time = sleep_start_time + timedelta(hours=-12)
-                    sleep_time_of_day = sleep_start_time.time()
-                    sleep_record_dict[sleep_record['dateOfSleep']] = {'deep': sleep_record['levels']['summary']['deep']['minutes'],
-                                                                    'light': sleep_record['levels']['summary']['light']['minutes'],
-                                                                    'rem': sleep_record['levels']['summary']['rem']['minutes'],
-                                                                    'wake': sleep_record['levels']['summary']['wake']['minutes'],
-                                                                    'total_sleep': sleep_record["minutesAsleep"],
-                                                                    'start_time_seconds': (sleep_time_of_day.hour * 3600) + (sleep_time_of_day.minute * 60) + sleep_time_of_day.second
-                                                                    }
-                except KeyError as E:
-                    pass
-
-    for day in dates_str_list:
-        if day in sleep_record_dict:
-            deep_sleep_list.append(sleep_record_dict[day]['deep'])
-            light_sleep_list.append(sleep_record_dict[day]['light'])
-            rem_sleep_list.append(sleep_record_dict[day]['rem'])
-            awake_list.append(sleep_record_dict[day]['wake'])
-            total_sleep_list.append(sleep_record_dict[day]['total_sleep'])
-            sleep_start_times_list.append(sleep_record_dict[day]['start_time_seconds'])
-        else:
-            deep_sleep_list.append(None)
-            light_sleep_list.append(None)
-            rem_sleep_list.append(None)
-            awake_list.append(None)
-            total_sleep_list.append(None)
-            sleep_start_times_list.append(None)
-
-    df_merged = pd.DataFrame({
-    "Date": dates_list,
-    "Resting Heart Rate": rhr_list,
-    "Steps Count": steps_list,
-    "Fat Burn Minutes": fat_burn_minutes_list,
-    "Cardio Minutes": cardio_minutes_list,
-    "Peak Minutes": peak_minutes_list,
-    "weight": weight_list,
-    "SPO2": spo2_list,
-    "Deep Sleep Minutes": deep_sleep_list,
-    "Light Sleep Minutes": light_sleep_list,
-    "REM Sleep Minutes": rem_sleep_list,
-    "Awake Minutes": awake_list,
-    "Total Sleep Minutes": total_sleep_list,
-    "Sleep Start Time Seconds": sleep_start_times_list
-    })
-    
-    df_merged['Total Sleep Seconds'] = df_merged['Total Sleep Minutes']*60
-    df_merged["Sleep End Time Seconds"] = df_merged["Sleep Start Time Seconds"] + df_merged['Total Sleep Seconds']
-    df_merged["Total Active Minutes"] = df_merged["Fat Burn Minutes"] + df_merged["Cardio Minutes"] + df_merged["Peak Minutes"]
-    rhr_avg = {'overall': round(df_merged["Resting Heart Rate"].mean(),1), '30d': round(df_merged["Resting Heart Rate"].tail(30).mean(),1)}
-    steps_avg = {'overall': int(df_merged["Steps Count"].mean()), '30d': int(df_merged["Steps Count"].tail(31).mean())}
-    weight_avg = {'overall': round(df_merged["weight"].mean(),1), '30d': round(df_merged["weight"].tail(30).mean(),1)}
-    spo2_avg = {'overall': round(df_merged["SPO2"].mean(),1), '30d': round(df_merged["SPO2"].tail(30).mean(),1)}
-    sleep_avg = {'overall': round(df_merged["Total Sleep Minutes"].mean(),1), '30d': round(df_merged["Total Sleep Minutes"].tail(30).mean(),1)}
-    active_mins_avg = {'overall': round(df_merged["Total Active Minutes"].mean(),2), '30d': round(df_merged["Total Active Minutes"].tail(30).mean(),2)}
-    weekly_steps_array = np.array([0]*days_name_list.index(datetime.fromisoformat(start_date).strftime('%A')) + df_merged["Steps Count"].to_list() + [0]*(6 - days_name_list.index(datetime.fromisoformat(end_date).strftime('%A'))))
-    weekly_steps_array = np.transpose(weekly_steps_array.reshape((int(len(weekly_steps_array)/7), 7)))
-    weekly_steps_array = pd.DataFrame(weekly_steps_array, index=days_name_list)
-
-    # Plotting data-----------------------------------------------------------------------------------------------------------------------
-
-    fig_rhr = px.line(df_merged, x="Date", y="Resting Heart Rate", line_shape="spline", color_discrete_sequence=["#d30f1c"], title=f"<b>Daily Resting Heart Rate<br><br><sup>Overall average : {rhr_avg['overall']} bpm | Last 30d average : {rhr_avg['30d']} bpm</sup></b><br><br><br>")
-    if df_merged["Resting Heart Rate"].dtype != object:
-        fig_rhr.add_annotation(x=df_merged.iloc[df_merged["Resting Heart Rate"].idxmax()]["Date"], y=df_merged["Resting Heart Rate"].max(), text=str(df_merged["Resting Heart Rate"].max()), showarrow=False, arrowhead=0, bgcolor="#5f040a", opacity=0.80, yshift=15, borderpad=5, font=dict(family="Helvetica, monospace", size=12, color="#ffffff"), )
-        fig_rhr.add_annotation(x=df_merged.iloc[df_merged["Resting Heart Rate"].idxmin()]["Date"], y=df_merged["Resting Heart Rate"].min(), text=str(df_merged["Resting Heart Rate"].min()), showarrow=False, arrowhead=0, bgcolor="#0b2d51", opacity=0.80, yshift=-15, borderpad=5, font=dict(family="Helvetica, monospace", size=12, color="#ffffff"), )
-    fig_rhr.add_hline(y=df_merged["Resting Heart Rate"].mean(), line_dash="dot",annotation_text="Average : " + str(round(df_merged["Resting Heart Rate"].mean(), 1)) + " BPM", annotation_position="bottom right", annotation_bgcolor="#6b3908", annotation_opacity=0.6, annotation_borderpad=5, annotation_font=dict(family="Helvetica, monospace", size=14, color="#ffffff"))
-    fig_rhr.add_hrect(y0=62, y1=68, fillcolor="green", opacity=0.15, line_width=0)
-    rhr_summary_df = calculate_table_data(df_merged, "Resting Heart Rate")
-    rhr_summary_table = dash_table.DataTable(rhr_summary_df.to_dict('records'), [{"name": i, "id": i} for i in rhr_summary_df.columns], style_data_conditional=[{'if': {'row_index': 'odd'},'backgroundColor': 'rgb(248, 248, 248)'}], style_header={'backgroundColor': '#5f040a','fontWeight': 'bold', 'color': 'white', 'fontSize': '14px'}, style_cell={'textAlign': 'center'})
-    fig_steps = px.bar(df_merged, x="Date", y="Steps Count", color_discrete_sequence=["#2fb376"], title=f"<b>Daily Steps Count<br><br><sup>Overall average : {steps_avg['overall']} steps | Last 30d average : {steps_avg['30d']} steps</sup></b><br><br><br>")
-    if df_merged["Steps Count"].dtype != object:
-        fig_steps.add_annotation(x=df_merged.iloc[df_merged["Steps Count"].idxmax()]["Date"], y=df_merged["Steps Count"].max(), text=str(df_merged["Steps Count"].max())+" steps", showarrow=False, arrowhead=0, bgcolor="#5f040a", opacity=0.80, yshift=15, borderpad=5, font=dict(family="Helvetica, monospace", size=12, color="#ffffff"), )
-        fig_steps.add_annotation(x=df_merged.iloc[df_merged["Steps Count"].idxmin()]["Date"], y=df_merged["Steps Count"].min(), text=str(df_merged["Steps Count"].min())+" steps", showarrow=False, arrowhead=0, bgcolor="#0b2d51", opacity=0.80, yshift=-15, borderpad=5, font=dict(family="Helvetica, monospace", size=12, color="#ffffff"), )
-    fig_steps.add_hline(y=df_merged["Steps Count"].mean(), line_dash="dot",annotation_text="Average : " + str(round(df_merged["Steps Count"].mean(), 1)) + " Steps", annotation_position="bottom right", annotation_bgcolor="#6b3908", annotation_opacity=0.8, annotation_borderpad=5, annotation_font=dict(family="Helvetica, monospace", size=14, color="#ffffff"))
-    fig_steps_heatmap = px.imshow(weekly_steps_array, color_continuous_scale='YLGn', origin='lower', title="<b>Weekly Steps Heatmap</b>", labels={'x':"Week Number", 'y': "Day of the Week"}, height=350, aspect='equal')
-    fig_steps_heatmap.update_traces(colorbar_orientation='h', selector=dict(type='heatmap'))
-    steps_summary_df = calculate_table_data(df_merged, "Steps Count")
-    steps_summary_table = dash_table.DataTable(steps_summary_df.to_dict('records'), [{"name": i, "id": i} for i in steps_summary_df.columns], style_data_conditional=[{'if': {'row_index': 'odd'},'backgroundColor': 'rgb(248, 248, 248)'}], style_header={'backgroundColor': '#072f1c','fontWeight': 'bold', 'color': 'white', 'fontSize': '14px'}, style_cell={'textAlign': 'center'})
-    fig_activity_minutes = px.bar(df_merged, x="Date", y=["Fat Burn Minutes", "Cardio Minutes", "Peak Minutes"], title=f"<b>Activity Minutes<br><br><sup>Overall total active minutes average : {active_mins_avg['overall']} minutes | Last 30d total active minutes average : {active_mins_avg['30d']} minutes</sup></b><br><br><br>")
-    fig_activity_minutes.update_layout(yaxis_title='Active Minutes', legend=dict(orientation="h",yanchor="bottom", y=1.02, xanchor="right", x=1, title_text=''))
-    fat_burn_summary_df = calculate_table_data(df_merged, "Fat Burn Minutes")
-    fat_burn_summary_table = dash_table.DataTable(fat_burn_summary_df.to_dict('records'), [{"name": i, "id": i} for i in fat_burn_summary_df.columns], style_data_conditional=[{'if': {'row_index': 'odd'},'backgroundColor': 'rgb(248, 248, 248)'}], style_header={'backgroundColor': '#636efa','fontWeight': 'bold', 'color': 'white', 'fontSize': '14px'}, style_cell={'textAlign': 'center'})
-    cardio_summary_df = calculate_table_data(df_merged, "Cardio Minutes")
-    cardio_summary_table = dash_table.DataTable(cardio_summary_df.to_dict('records'), [{"name": i, "id": i} for i in cardio_summary_df.columns], style_data_conditional=[{'if': {'row_index': 'odd'},'backgroundColor': 'rgb(248, 248, 248)'}], style_header={'backgroundColor': '#ef553b','fontWeight': 'bold', 'color': 'white', 'fontSize': '14px'}, style_cell={'textAlign': 'center'})
-    peak_summary_df = calculate_table_data(df_merged, "Peak Minutes")
-    peak_summary_table = dash_table.DataTable(peak_summary_df.to_dict('records'), [{"name": i, "id": i} for i in peak_summary_df.columns], style_data_conditional=[{'if': {'row_index': 'odd'},'backgroundColor': 'rgb(248, 248, 248)'}], style_header={'backgroundColor': '#00cc96','fontWeight': 'bold', 'color': 'white', 'fontSize': '14px'}, style_cell={'textAlign': 'center'})
-    fig_weight = px.line(df_merged, x="Date", y="weight", line_shape="spline", color_discrete_sequence=["#6b3908"], title=f"<b>Weight<br><br><sup>Overall average : {weight_avg['overall']} Unit | Last 30d average : {weight_avg['30d']} Unit</sup></b><br><br><br>")
-    if df_merged["weight"].dtype != object:
-        fig_weight.add_annotation(x=df_merged.iloc[df_merged["weight"].idxmax()]["Date"], y=df_merged["weight"].max(), text=str(df_merged["weight"].max()), showarrow=False, arrowhead=0, bgcolor="#5f040a", opacity=0.80, yshift=15, borderpad=5, font=dict(family="Helvetica, monospace", size=12, color="#ffffff"), )
-        fig_weight.add_annotation(x=df_merged.iloc[df_merged["weight"].idxmin()]["Date"], y=df_merged["weight"].min(), text=str(df_merged["weight"].min()), showarrow=False, arrowhead=0, bgcolor="#0b2d51", opacity=0.80, yshift=-15, borderpad=5, font=dict(family="Helvetica, monospace", size=12, color="#ffffff"), )
-    fig_weight.add_hline(y=round(df_merged["weight"].mean(),1), line_dash="dot",annotation_text="Average : " + str(round(df_merged["weight"].mean(), 1)) + " Units", annotation_position="bottom right", annotation_bgcolor="#6b3908", annotation_opacity=0.6, annotation_borderpad=5, annotation_font=dict(family="Helvetica, monospace", size=14, color="#ffffff"))
-    weight_summary_df = calculate_table_data(df_merged, "weight")
-    weight_summary_table = dash_table.DataTable(weight_summary_df.to_dict('records'), [{"name": i, "id": i} for i in weight_summary_df.columns], style_data_conditional=[{'if': {'row_index': 'odd'},'backgroundColor': 'rgb(248, 248, 248)'}], style_header={'backgroundColor': '#4c3b7d','fontWeight': 'bold', 'color': 'white', 'fontSize': '14px'}, style_cell={'textAlign': 'center'})
-    fig_spo2 = px.scatter(df_merged, x="Date", y="SPO2", color_discrete_sequence=["#983faa"], title=f"<b>SPO2 Percentage<br><br><sup>Overall average : {spo2_avg['overall']}% | Last 30d average : {spo2_avg['30d']}% </sup></b><br><br><br>", range_y=(90,100), labels={'SPO2':"SpO2(%)"})
-    if df_merged["SPO2"].dtype != object:
-        fig_spo2.add_annotation(x=df_merged.iloc[df_merged["SPO2"].idxmax()]["Date"], y=df_merged["SPO2"].max(), text=str(df_merged["SPO2"].max())+"%", showarrow=False, arrowhead=0, bgcolor="#5f040a", opacity=0.80, yshift=15, borderpad=5, font=dict(family="Helvetica, monospace", size=12, color="#ffffff"), )
-        fig_spo2.add_annotation(x=df_merged.iloc[df_merged["SPO2"].idxmin()]["Date"], y=df_merged["SPO2"].min(), text=str(df_merged["SPO2"].min())+"%", showarrow=False, arrowhead=0, bgcolor="#0b2d51", opacity=0.80, yshift=-15, borderpad=5, font=dict(family="Helvetica, monospace", size=12, color="#ffffff"), )
-    fig_spo2.add_hline(y=df_merged["SPO2"].mean(), line_dash="dot",annotation_text="Average : " + str(round(df_merged["SPO2"].mean(), 1)) + "%", annotation_position="bottom right", annotation_bgcolor="#6b3908", annotation_opacity=0.6, annotation_borderpad=5, annotation_font=dict(family="Helvetica, monospace", size=14, color="#ffffff"))
-    fig_spo2.update_traces(marker_size=6)
-    spo2_summary_df = calculate_table_data(df_merged, "SPO2")
-    spo2_summary_table = dash_table.DataTable(spo2_summary_df.to_dict('records'), [{"name": i, "id": i} for i in spo2_summary_df.columns], style_data_conditional=[{'if': {'row_index': 'odd'},'backgroundColor': 'rgb(248, 248, 248)'}], style_header={'backgroundColor': '#8d3a18','fontWeight': 'bold', 'color': 'white', 'fontSize': '14px'}, style_cell={'textAlign': 'center'})
-    fig_sleep_minutes = px.bar(df_merged, x="Date", y=["Deep Sleep Minutes", "Light Sleep Minutes", "REM Sleep Minutes", "Awake Minutes"], title=f"<b>Sleep Stages<br><br><sup>Overall average : {format_minutes(int(sleep_avg['overall']))} | Last 30d average : {format_minutes(int(sleep_avg['30d']))}</sup></b><br><br>", color_discrete_map={"Deep Sleep Minutes": '#084466', "Light Sleep Minutes": '#1e9ad6', "REM Sleep Minutes": '#4cc5da', "Awake Minutes": '#fd7676',}, height=500)
-    fig_sleep_minutes.update_layout(yaxis_title='Sleep Minutes', legend=dict(orientation="h",yanchor="bottom", y=1.02, xanchor="right", x=1, title_text=''), yaxis=dict(tickvals=[1,120,240,360,480,600,720], ticktext=[f"{m // 60}h" for m in [1,120,240,360,480,600,720]], title="Sleep Time (hours)"))
-    if df_merged["Total Sleep Minutes"].dtype != object:
-        fig_sleep_minutes.add_annotation(x=df_merged.iloc[df_merged["Total Sleep Minutes"].idxmax()]["Date"], y=df_merged["Total Sleep Minutes"].max(), text=str(format_minutes(df_merged["Total Sleep Minutes"].max())), showarrow=False, arrowhead=0, bgcolor="#5f040a", opacity=0.80, yshift=15, borderpad=5, font=dict(family="Helvetica, monospace", size=12, color="#ffffff"), )
-        fig_sleep_minutes.add_annotation(x=df_merged.iloc[df_merged["Total Sleep Minutes"].idxmin()]["Date"], y=df_merged["Total Sleep Minutes"].min(), text=str(format_minutes(df_merged["Total Sleep Minutes"].min())), showarrow=False, arrowhead=0, bgcolor="#0b2d51", opacity=0.80, yshift=-15, borderpad=5, font=dict(family="Helvetica, monospace", size=12, color="#ffffff"), )
-    fig_sleep_minutes.add_hline(y=df_merged["Total Sleep Minutes"].mean(), line_dash="dot",annotation_text="Average : " + str(format_minutes(int(df_merged["Total Sleep Minutes"].mean()))), annotation_position="bottom right", annotation_bgcolor="#6b3908", annotation_opacity=0.6, annotation_borderpad=5, annotation_font=dict(family="Helvetica, monospace", size=14, color="#ffffff"))
-    fig_sleep_minutes.update_xaxes(rangeslider_visible=True,range=[dates_str_list[-30], dates_str_list[-1]],rangeslider_range=[dates_str_list[0], dates_str_list[-1]])
-    sleep_summary_df = calculate_table_data(df_merged, "Total Sleep Minutes")
-    sleep_summary_table = dash_table.DataTable(sleep_summary_df.to_dict('records'), [{"name": i, "id": i} for i in sleep_summary_df.columns], style_data_conditional=[{'if': {'row_index': 'odd'},'backgroundColor': 'rgb(248, 248, 248)'}], style_header={'backgroundColor': '#636efa','fontWeight': 'bold', 'color': 'white', 'fontSize': '14px'}, style_cell={'textAlign': 'center'})
-    fig_sleep_regularity = px.bar(df_merged, x="Date", y="Total Sleep Seconds", base="Sleep Start Time Seconds", title="<b>Sleep Regularity<br><br><sup>The chart time here is always in local time ( Independent of timezone changes )</sup></b>", labels={"Total Sleep Seconds":"Time of Day ( HH:MM )"})
-    fig_sleep_regularity.update_layout(yaxis = dict(tickmode = 'array',tickvals = list(range(0, 120000, 10000)),ticktext = list(map(seconds_to_tick_label, list(range(0, 120000, 10000))))))
-    fig_sleep_regularity.add_hline(y=df_merged["Sleep Start Time Seconds"].mean(), line_dash="dot",annotation_text="Sleep Start Time Trend : "+ str(seconds_to_tick_label(int(df_merged["Sleep Start Time Seconds"].mean()))), annotation_position="bottom right", annotation_bgcolor="#0a3024", annotation_opacity=0.6, annotation_borderpad=5, annotation_font=dict(family="Helvetica, monospace", size=14, color="#ffffff"))
-    fig_sleep_regularity.add_hline(y=df_merged["Sleep End Time Seconds"].mean(), line_dash="dot",annotation_text="Sleep End Time Trend : " + str(seconds_to_tick_label(int(df_merged["Sleep End Time Seconds"].mean()))), annotation_position="top left", annotation_bgcolor="#5e060d", annotation_opacity=0.6, annotation_borderpad=5, annotation_font=dict(family="Helvetica, monospace", size=14, color="#ffffff"))
-    return report_title, report_dates_range, generated_on_date, fig_rhr, rhr_summary_table, fig_steps, fig_steps_heatmap, steps_summary_table, fig_activity_minutes, fat_burn_summary_table, cardio_summary_table, peak_summary_table, fig_weight, weight_summary_table, fig_spo2, spo2_summary_table, fig_sleep_minutes, fig_sleep_regularity, sleep_summary_table, [{'label': 'Color Code Sleep Stages', 'value': 'Color Code Sleep Stages','disabled': False}], ""
-
-if __name__ == '__main__':
-    app.run_server(debug=True)
-
-
-
-# %%
+# %%
+import os
+import base64
+import logging
+import requests
+import dash, requests
+from dash import dcc
+from dash import html, dash_table
+from dash.dependencies import Output, State, Input
+import pandas as pd
+import numpy as np
+import plotly.express as px
+from datetime import datetime, timedelta
+from urllib.parse import parse_qs, urlparse
+
+
+# %%
+
+log = logging.getLogger(__name__)
+for variable in ['CLIENT_ID','CLIENT_SECRET','REDIRECT_URL'] :
+    if variable not in os.environ.keys() :
+        log.error(f'Missing required environment variable \'{variable}\', please review the README')
+        exit(1)
+
+app = dash.Dash(__name__)
+app.title = "Fitbit Wellness Report"
+server = app.server
+
+app.layout = html.Div(children=[
+    dcc.ConfirmDialog(
+        id='errordialog',
+        message='Invalid Access Token : Unable to fetch data',
+    ),
+    html.Div(id="input-area", className="hidden-print",
+    style={
+        'display': 'flex',
+        'align-items': 'center',
+        'justify-content': 'center',
+        'gap': '20px',
+        'margin': 'auto',
+        'flex-wrap': 'wrap',
+        'margin-top': '30px'
+    },children=[
+        dcc.DatePickerRange(
+        id='my-date-picker-range',
+        display_format='MMMM DD, Y',
+        minimum_nights=40,
+        max_date_allowed=datetime.today().date() - timedelta(days=1),
+        min_date_allowed=datetime.today().date() - timedelta(days=1000),
+        end_date=datetime.today().date() - timedelta(days=1),
+        start_date=datetime.today().date() - timedelta(days=365)
+        ),
+        html.Button(id='submit-button', type='submit', children='Submit', n_clicks=0, className="button-primary"),
+        html.Button("Login to FitBit", id="login-button"),
+    ]),
+    dcc.Location(id="location"),
+    dcc.Store(id="oauth-token", storage_type='session'),  # Store OAuth token in session storage
+    html.Div(id="instruction-area", className="hidden-print", style={'margin-top':'30px', 'margin-right':'auto', 'margin-left':'auto','text-align':'center'}, children=[
+        html.P( "Select a date range to generate a report.", style={'font-size':'17px', 'font-weight': 'bold', 'color':'#54565e'}),
+        ]),
+    html.Div(id='loading-div', style={'margin-top': '40px'}, children=[
+    dcc.Loading(
+            id="loading-progress",
+            type="default",
+            children=html.Div(id="loading-output-1")
+        ),
+    ]),
+
+    html.Div(id='output_div', style={'max-width': '1400px', 'margin': 'auto'}, children=[
+
+        html.Div(id='report-title-div', 
+        style={
+        'display': 'flex',
+        'align-items': 'center',
+        'justify-content': 'center',
+        'flex-direction': 'column',
+        'margin-top': '20px'}, children=[
+            html.H2(id="report-title", style={'font-weight': 'bold'}),
+            html.H4(id="date-range-title", style={'font-weight': 'bold'}),
+            html.P(id="generated-on-title", style={'font-weight': 'bold', 'font-size': '16'})
+        ]),
+        html.Div(style={"height": '40px'}),
+        html.H4("Resting Heart Rate 💖", style={'font-weight': 'bold'}),
+        html.H6("Resting heart rate (RHR) is derived from a person's average sleeping heart rate. Fitbit tracks heart rate with photoplethysmography. This technique uses sensors and green light to detect blood volume when the heart beats. If a Fitbit device isn't worn during sleep, RHR is derived from daytime sedentary heart rate. According to the American Heart Association, a normal RHR is between 60-100 beats per minute (bpm), but this can vary based upon your age or fitness level."),
+        dcc.Graph(
+            id='graph_RHR',
+            figure=px.line(),
+            config= {'displaylogo': False}
+        ),
+        html.Div(id='RHR_table', style={'max-width': '1200px', 'margin': 'auto', 'font-weight': 'bold'}, children=[]),
+        html.Div(style={"height": '40px'}),
+        html.H4("Steps Count 👣", style={'font-weight': 'bold'}),
+        html.H6("Fitbit devices use an accelerometer to track steps. Some devices track active minutes, which includes activities over 3 metabolic equivalents (METs), such as brisk walking and cardio workouts."),
+        dcc.Graph(
+            id='graph_steps',
+            figure=px.bar(),
+            config= {'displaylogo': False}
+        ),
+        dcc.Graph(
+            id='graph_steps_heatmap',
+            figure=px.bar(),
+            config= {'displaylogo': False}
+        ),
+        html.Div(id='steps_table', style={'max-width': '1200px', 'margin': 'auto', 'font-weight': 'bold'}, children=[]),
+        html.Div(style={"height": '40px'}),
+        html.H4("Activity 🏃‍♂️", style={'font-weight': 'bold'}),
+        html.H6("Heart Rate Zones (fat burn, cardio and peak) are based on a percentage of maximum heart rate. Maximum heart rate is calculated as 220 minus age. The Centers for Disease Control recommends that adults do at least 150-300 minutes of moderate-intensity aerobic activity each week or 75-150 minutes of vigorous-intensity aerobic activity each week."),
+        dcc.Graph(
+            id='graph_activity_minutes',
+            figure=px.bar(),
+            config= {'displaylogo': False}
+        ),
+        html.Div(id='fat_burn_table', style={'max-width': '1200px', 'margin': 'auto', 'font-weight': 'bold'}, children=[]),
+        html.Div(id='cardio_table', style={'max-width': '1200px', 'margin': 'auto', 'font-weight': 'bold'}, children=[]),
+        html.Div(id='peak_table', style={'max-width': '1200px', 'margin': 'auto', 'font-weight': 'bold'}, children=[]),
+        html.Div(style={"height": '40px'}),
+        html.H4("Weight Log ⏲️", style={'font-weight': 'bold'}),
+        html.H6("Fitbit connects with the Aria family of smart scales to track weight. Weight may also be self-reported using the Fitbit app. Studies suggest that regular weigh-ins may help people who want to lose weight."),
+        dcc.Graph(
+            id='graph_weight',
+            figure=px.line(),
+            config= {'displaylogo': False}
+        ),
+        html.Div(id='weight_table', style={'max-width': '1200px', 'margin': 'auto', 'font-weight': 'bold'}, children=[]),
+        html.Div(style={"height": '40px'}),
+        html.H4("SpO2 🩸", style={'font-weight': 'bold'}),
+        html.H6("A pulse oximeter reading indicates what percentage of your blood is saturated, known as the SpO2 level. A typical, healthy reading is 95–100% . If your SpO2 level is less than 92%, a doctor may recommend you get an ABG. A pulse ox is the most common type of test because it's noninvasive and provides quick readings."),
+        dcc.Graph(
+            id='graph_spo2',
+            figure=px.line(),
+            config= {'displaylogo': False}
+        ),
+        html.Div(id='spo2_table', style={'max-width': '1200px', 'margin': 'auto', 'font-weight': 'bold'}, children=[]),
+        html.Div(style={"height": '40px'}),
+        html.H4("Sleep 💤", style={'font-weight': 'bold'}),
+        html.H6("Fitbit estimates sleep stages (awake, REM, light sleep and deep sleep) and sleep duration based on a person's movement and heart-rate patterns. The National Sleep Foundation recommends 7-9 hours of sleep per night for adults"),
+        dcc.Checklist(options=[{'label': 'Color Code Sleep Stages', 'value': 'Color Code Sleep Stages','disabled':True}], value=['Color Code Sleep Stages'], style={'max-width': '1330px', 'margin': 'auto'}, inline=True, id="sleep-stage-checkbox", className="hidden-print"),
+        dcc.Graph(
+            id='graph_sleep',
+            figure=px.bar(),
+            config= {'displaylogo': False}
+        ),
+        dcc.Graph(
+            id='graph_sleep_regularity',
+            figure=px.bar(),
+            config= {'displaylogo': False}
+        ),
+        html.Div(id='sleep_table', style={'max-width': '1200px', 'margin': 'auto', 'font-weight': 'bold'}, children=[]),
+        html.Div(style={"height": '40px'}),
+        html.Div(className="hidden-print", style={'margin': 'auto', 'text-align': 'center'}, children=[
+            html.A(
+            href="https://ko-fi.com/A0A84F3DP",  # Your link destination
+            target="_blank",  # Opens in a new tab
+            children=[
+                html.Img(
+                    src="https://storage.ko-fi.com/cdn/kofi2.png?v=6",  # Your image URL
+                    alt="Buy Me a Coffee at ko-fi.com",
+                    style={
+                        'border': '0px', 
+                        'height': '44px',
+                        'display': 'block',
+                        'margin-left': 'auto',
+                        'margin-right': 'auto'
+                    }
+                )
+            ]
+        )
+        ]),
+        html.Div(style={"height": '25px'}),
+    ]),
+])
+
+@app.callback(Output('location', 'href'),Input('login-button', 'n_clicks'))
+def authorize(n_clicks):
+    """Authorize the application"""
+    if n_clicks :
+        client_id = os.environ['CLIENT_ID']
+        redirect_uri = os.environ['REDIRECT_URL']
+        scope = 'profile activity cardio_fitness heartrate sleep weight oxygen_saturation respiratory_rate'
+        auth_url = f'https://www.fitbit.com/oauth2/authorize?scope={scope}&client_id={client_id}&response_type=code&prompt=none&redirect_uri={redirect_uri}'
+        return auth_url
+    return dash.no_update
+
+@app.callback(Output('oauth-token', 'data'),Input('location', 'href'))
+def handle_oauth_callback(href):
+    """Process the OAuth callback"""
+    if href:
+        # Parse the query string from the URL to extract the 'code' parameter
+        parsed_url = urlparse(href)
+        query_params = parse_qs(parsed_url.query)
+        oauth_code = query_params.get('code', [None])[0]
+        if oauth_code :
+            print(f"OAuth code received")
+        else :
+            print("No OAuth code found in URL.")
+            return dash.no_update
+        # Exchange code for a token
+        client_id = os.environ['CLIENT_ID']
+        client_isecret = os.environ['CLIENT_SECRET']
+        redirect_uri = os.environ['REDIRECT_URL']
+        token_url='https://api.fitbit.com/oauth2/token?'
+        payload = {'code': oauth_code, 'grant_type': 'authorization_code', 'client_id': client_id, 'redirect_uri': redirect_uri}
+        token_creds = base64.b64encode(f"{client_id}:{client_isecret}".encode("utf-8")).decode("utf-8")
+        token_headers = {"Authorization": f"Basic {token_creds}"}
+        token_response = requests.post(token_url, data=payload, headers=token_headers)
+        token_response_json = token_response.json()
+        access_token = token_response_json.get('access_token')
+        if access_token :
+            print(f"Acceess token received!")
+            return access_token
+        else :
+            print("No access token found in response.")
+    return dash.no_update
+
+@app.callback(Output('login-button', 'children'),Output('login-button', 'disabled'),Input('oauth-token', 'data'))
+def update_login_button(oauth_token):
+    if oauth_token:
+        return html.Span("Logged in"), True
+    else:
+        return "Login to FitBit", False
+
+
+def seconds_to_tick_label(seconds):
+    """Calculate the number of hours, minutes, and remaining seconds"""
+    hours, remainder = divmod(seconds, 3600)
+    minutes, seconds = divmod(remainder, 60)
+    mult, remainder = divmod(hours, 12)
+    if mult >=2:
+        hours = hours - (12*mult)
+    result_datetime = datetime(1, 1, 1, hour=hours, minute=minutes, second=seconds)
+    if result_datetime.hour >= 12:
+        result_datetime = result_datetime - timedelta(hours=12)
+    else:
+        result_datetime = result_datetime + timedelta(hours=12)
+    return result_datetime.strftime("%H:%M")
+
+def format_minutes(minutes):
+    return "%2dh %02dm" % (divmod(minutes, 60))
+
+def calculate_table_data(df, measurement_name):
+    df = df.sort_values(by='Date', ascending=False)
+    result_data = {
+        'Period' : ['30 days', '3 months', '6 months', '1 year'],
+        'Average ' + measurement_name : [],
+        'Max ' + measurement_name : [],
+        'Min ' + measurement_name : []
+    }
+    last_date = df.head(1)['Date'].values[0]
+    for period in [30, 90, 180, 365]:
+        end_date = last_date
+        start_date = end_date - pd.Timedelta(days=period)
+        
+        period_data = df[(df['Date'] >= start_date) & (df['Date'] <= end_date)]
+        
+        if len(period_data) >= period:
+
+            max_hr = period_data[measurement_name].max()
+            if measurement_name == "Steps Count":
+                min_hr = period_data[period_data[measurement_name] != 0][measurement_name].min()
+            else:
+                min_hr = period_data[measurement_name].min()
+            average_hr = round(period_data[measurement_name].mean(),2)
+            
+            if measurement_name == "Total Sleep Minutes":
+                result_data['Average ' + measurement_name].append(format_minutes(average_hr))
+                result_data['Max ' + measurement_name].append(format_minutes(max_hr))
+                result_data['Min ' + measurement_name].append(format_minutes(min_hr))
+            else:
+                result_data['Average ' + measurement_name].append(average_hr)
+                result_data['Max ' + measurement_name].append(max_hr)
+                result_data['Min ' + measurement_name].append(min_hr)
+        else:
+            result_data['Average ' + measurement_name].append(pd.NA)
+            result_data['Max ' + measurement_name].append(pd.NA)
+            result_data['Min ' + measurement_name].append(pd.NA)
+    
+    return pd.DataFrame(result_data)
+
+# Sleep stages checkbox functionality
+@app.callback(Output('graph_sleep', 'figure', allow_duplicate=True), Input('sleep-stage-checkbox', 'value'), State('graph_sleep', 'figure'), prevent_initial_call=True)
+def update_sleep_colors(value, fig):
+    if len(value) == 1:
+        fig['data'][0]['marker']['color'] = '#084466'
+        fig['data'][1]['marker']['color'] = '#1e9ad6'
+        fig['data'][2]['marker']['color'] = '#4cc5da'
+        fig['data'][3]['marker']['color'] = '#fd7676'
+    else:
+        fig['data'][0]['marker']['color'] = '#084466'
+        fig['data'][1]['marker']['color'] = '#084466'
+        fig['data'][2]['marker']['color'] = '#084466'
+        fig['data'][3]['marker']['color'] = '#084466'
+    return fig
+
+# Limits the date range to one year max
+@app.callback(Output('my-date-picker-range', 'max_date_allowed'), Output('my-date-picker-range', 'end_date'),
+             [Input('my-date-picker-range', 'start_date')])
+def set_max_date_allowed(start_date):
+    start = datetime.strptime(start_date, "%Y-%m-%d")
+    current_date = datetime.today().date() - timedelta(days=1)
+    max_end_date = min((start + timedelta(days=365)).date(), current_date)
+    return max_end_date, max_end_date
+
+# Disables the button after click and starts calculations
+@app.callback(Output('errordialog', 'displayed'), Output('submit-button', 'disabled'), Output('my-date-picker-range', 'disabled'), Input('submit-button', 'n_clicks'),State('oauth-token', 'data'),prevent_initial_call=True)
+def disable_button_and_calculate(n_clicks, oauth_token):
+    headers = {
+        "Authorization": "Bearer " + oauth_token,
+        "Accept": "application/json"
+    }
+    try:
+        token_response = requests.get("https://api.fitbit.com/1/user/-/profile.json", headers=headers)
+        token_response.raise_for_status()
+    except:
+        return True, False, False
+    return False, True, True
+
+# Fetch data and update graphs on click of submit
+@app.callback(Output('report-title', 'children'), Output('date-range-title', 'children'), Output('generated-on-title', 'children'), Output('graph_RHR', 'figure'), Output('RHR_table', 'children'), Output('graph_steps', 'figure'), Output('graph_steps_heatmap', 'figure'), Output('steps_table', 'children'), Output('graph_activity_minutes', 'figure'), Output('fat_burn_table', 'children'), Output('cardio_table', 'children'), Output('peak_table', 'children'), Output('graph_weight', 'figure'), Output('weight_table', 'children'), Output('graph_spo2', 'figure'), Output('spo2_table', 'children'), Output('graph_sleep', 'figure'), Output('graph_sleep_regularity', 'figure'), Output('sleep_table', 'children'), Output('sleep-stage-checkbox', 'options'), Output("loading-output-1", "children"),
+Input('submit-button', 'disabled'),
+State('input-on-submit', 'value'), State('my-date-picker-range', 'start_date'), State('my-date-picker-range', 'end_date'),
+prevent_initial_call=True)
+def update_output(n_clicks, start_date, end_date, oauth_token):
+
+    start_date = datetime.fromisoformat(start_date).strftime("%Y-%m-%d")
+    end_date = datetime.fromisoformat(end_date).strftime("%Y-%m-%d")
+
+    headers = {
+        "Authorization": "Bearer " + oauth_token,
+        "Accept": "application/json"
+    }
+
+    # Collecting data-----------------------------------------------------------------------------------------------------------------------
+    
+    user_profile = requests.get("https://api.fitbit.com/1/user/-/profile.json", headers=headers).json()
+    response_heartrate = requests.get("https://api.fitbit.com/1/user/-/activities/heart/date/"+ start_date +"/"+ end_date +".json", headers=headers).json()
+    response_steps = requests.get("https://api.fitbit.com/1/user/-/activities/steps/date/"+ start_date +"/"+ end_date +".json", headers=headers).json()
+    response_weight = requests.get("https://api.fitbit.com/1/user/-/body/weight/date/"+ start_date +"/"+ end_date +".json", headers=headers).json()
+    response_spo2 = requests.get("https://api.fitbit.com/1/user/-/spo2/date/"+ start_date +"/"+ end_date +".json", headers=headers).json()
+
+    # Processing data-----------------------------------------------------------------------------------------------------------------------
+    days_name_list = ('Monday', 'Tuesday', 'Wednesday', 'Thursday', 'Friday', 'Saturday','Sunday')
+    report_title = "Wellness Report - " + user_profile["user"]["firstName"] + " " + user_profile["user"]["lastName"]
+    report_dates_range = datetime.fromisoformat(start_date).strftime("%d %B, %Y") + " – " + datetime.fromisoformat(end_date).strftime("%d %B, %Y")
+    generated_on_date = "Report Generated : " + datetime.today().date().strftime("%d %B, %Y")
+    dates_list = []
+    dates_str_list = []
+    rhr_list = []
+    steps_list = []
+    weight_list = []
+    spo2_list = []
+    sleep_record_dict = {}
+    deep_sleep_list, light_sleep_list, rem_sleep_list, awake_list, total_sleep_list, sleep_start_times_list = [],[],[],[],[],[]
+    fat_burn_minutes_list, cardio_minutes_list, peak_minutes_list = [], [], []
+
+    for entry in response_heartrate['activities-heart']:
+        dates_str_list.append(entry['dateTime'])
+        dates_list.append(datetime.strptime(entry['dateTime'], '%Y-%m-%d'))
+        try:
+            fat_burn_minutes_list.append(entry["value"]["heartRateZones"][1]["minutes"])
+            cardio_minutes_list.append(entry["value"]["heartRateZones"][2]["minutes"])
+            peak_minutes_list.append(entry["value"]["heartRateZones"][3]["minutes"])
+        except KeyError as E:
+            fat_burn_minutes_list.append(None)
+            cardio_minutes_list.append(None)
+            peak_minutes_list.append(None)
+        if 'restingHeartRate' in entry['value']:
+            rhr_list.append(entry['value']['restingHeartRate'])
+        else:
+            rhr_list.append(None)
+    
+    for entry in response_steps['activities-steps']:
+        if int(entry['value']) == 0:
+            steps_list.append(None)
+        else:
+            steps_list.append(int(entry['value']))
+
+    for entry in response_weight["body-weight"]:
+        weight_list.append(float(entry['value']))
+    
+    for entry in response_spo2:
+        spo2_list += [None]*(dates_str_list.index(entry["dateTime"])-len(spo2_list))
+        spo2_list.append(entry["value"]["avg"])
+    spo2_list += [None]*(len(dates_str_list)-len(spo2_list))
+
+    for i in range(0,len(dates_str_list),100):
+        end_index = i+100
+        if i+100 > len(dates_str_list):
+            end_index = len(dates_str_list)
+        temp_start_date = dates_str_list[i]
+        temp_end_date = dates_str_list[end_index-1]
+
+        response_sleep = requests.get("https://api.fitbit.com/1.2/user/-/sleep/date/"+ temp_start_date +"/"+ temp_end_date +".json", headers=headers).json()
+
+        for sleep_record in response_sleep["sleep"][::-1]:
+            if sleep_record['isMainSleep']:
+                try:
+                    sleep_start_time = datetime.strptime(sleep_record["startTime"], "%Y-%m-%dT%H:%M:%S.%f")
+                    if sleep_start_time.hour < 12:
+                        sleep_start_time = sleep_start_time + timedelta(hours=12)
+                    else:
+                        sleep_start_time = sleep_start_time + timedelta(hours=-12)
+                    sleep_time_of_day = sleep_start_time.time()
+                    sleep_record_dict[sleep_record['dateOfSleep']] = {'deep': sleep_record['levels']['summary']['deep']['minutes'],
+                                                                    'light': sleep_record['levels']['summary']['light']['minutes'],
+                                                                    'rem': sleep_record['levels']['summary']['rem']['minutes'],
+                                                                    'wake': sleep_record['levels']['summary']['wake']['minutes'],
+                                                                    'total_sleep': sleep_record["minutesAsleep"],
+                                                                    'start_time_seconds': (sleep_time_of_day.hour * 3600) + (sleep_time_of_day.minute * 60) + sleep_time_of_day.second
+                                                                    }
+                except KeyError as E:
+                    pass
+
+    for day in dates_str_list:
+        if day in sleep_record_dict:
+            deep_sleep_list.append(sleep_record_dict[day]['deep'])
+            light_sleep_list.append(sleep_record_dict[day]['light'])
+            rem_sleep_list.append(sleep_record_dict[day]['rem'])
+            awake_list.append(sleep_record_dict[day]['wake'])
+            total_sleep_list.append(sleep_record_dict[day]['total_sleep'])
+            sleep_start_times_list.append(sleep_record_dict[day]['start_time_seconds'])
+        else:
+            deep_sleep_list.append(None)
+            light_sleep_list.append(None)
+            rem_sleep_list.append(None)
+            awake_list.append(None)
+            total_sleep_list.append(None)
+            sleep_start_times_list.append(None)
+
+    df_merged = pd.DataFrame({
+    "Date": dates_list,
+    "Resting Heart Rate": rhr_list,
+    "Steps Count": steps_list,
+    "Fat Burn Minutes": fat_burn_minutes_list,
+    "Cardio Minutes": cardio_minutes_list,
+    "Peak Minutes": peak_minutes_list,
+    "weight": weight_list,
+    "SPO2": spo2_list,
+    "Deep Sleep Minutes": deep_sleep_list,
+    "Light Sleep Minutes": light_sleep_list,
+    "REM Sleep Minutes": rem_sleep_list,
+    "Awake Minutes": awake_list,
+    "Total Sleep Minutes": total_sleep_list,
+    "Sleep Start Time Seconds": sleep_start_times_list
+    })
+    
+    df_merged['Total Sleep Seconds'] = df_merged['Total Sleep Minutes']*60
+    df_merged["Sleep End Time Seconds"] = df_merged["Sleep Start Time Seconds"] + df_merged['Total Sleep Seconds']
+    df_merged["Total Active Minutes"] = df_merged["Fat Burn Minutes"] + df_merged["Cardio Minutes"] + df_merged["Peak Minutes"]
+    rhr_avg = {'overall': round(df_merged["Resting Heart Rate"].mean(),1), '30d': round(df_merged["Resting Heart Rate"].tail(30).mean(),1)}
+    steps_avg = {'overall': int(df_merged["Steps Count"].mean()), '30d': int(df_merged["Steps Count"].tail(31).mean())}
+    weight_avg = {'overall': round(df_merged["weight"].mean(),1), '30d': round(df_merged["weight"].tail(30).mean(),1)}
+    spo2_avg = {'overall': round(df_merged["SPO2"].mean(),1), '30d': round(df_merged["SPO2"].tail(30).mean(),1)}
+    sleep_avg = {'overall': round(df_merged["Total Sleep Minutes"].mean(),1), '30d': round(df_merged["Total Sleep Minutes"].tail(30).mean(),1)}
+    active_mins_avg = {'overall': round(df_merged["Total Active Minutes"].mean(),2), '30d': round(df_merged["Total Active Minutes"].tail(30).mean(),2)}
+    weekly_steps_array = np.array([0]*days_name_list.index(datetime.fromisoformat(start_date).strftime('%A')) + df_merged["Steps Count"].to_list() + [0]*(6 - days_name_list.index(datetime.fromisoformat(end_date).strftime('%A'))))
+    weekly_steps_array = np.transpose(weekly_steps_array.reshape((int(len(weekly_steps_array)/7), 7)))
+    weekly_steps_array = pd.DataFrame(weekly_steps_array, index=days_name_list)
+
+    # Plotting data-----------------------------------------------------------------------------------------------------------------------
+
+    fig_rhr = px.line(df_merged, x="Date", y="Resting Heart Rate", line_shape="spline", color_discrete_sequence=["#d30f1c"], title=f"<b>Daily Resting Heart Rate<br><br><sup>Overall average : {rhr_avg['overall']} bpm | Last 30d average : {rhr_avg['30d']} bpm</sup></b><br><br><br>")
+    if df_merged["Resting Heart Rate"].dtype != object:
+        fig_rhr.add_annotation(x=df_merged.iloc[df_merged["Resting Heart Rate"].idxmax()]["Date"], y=df_merged["Resting Heart Rate"].max(), text=str(df_merged["Resting Heart Rate"].max()), showarrow=False, arrowhead=0, bgcolor="#5f040a", opacity=0.80, yshift=15, borderpad=5, font=dict(family="Helvetica, monospace", size=12, color="#ffffff"), )
+        fig_rhr.add_annotation(x=df_merged.iloc[df_merged["Resting Heart Rate"].idxmin()]["Date"], y=df_merged["Resting Heart Rate"].min(), text=str(df_merged["Resting Heart Rate"].min()), showarrow=False, arrowhead=0, bgcolor="#0b2d51", opacity=0.80, yshift=-15, borderpad=5, font=dict(family="Helvetica, monospace", size=12, color="#ffffff"), )
+    fig_rhr.add_hline(y=df_merged["Resting Heart Rate"].mean(), line_dash="dot",annotation_text="Average : " + str(round(df_merged["Resting Heart Rate"].mean(), 1)) + " BPM", annotation_position="bottom right", annotation_bgcolor="#6b3908", annotation_opacity=0.6, annotation_borderpad=5, annotation_font=dict(family="Helvetica, monospace", size=14, color="#ffffff"))
+    fig_rhr.add_hrect(y0=62, y1=68, fillcolor="green", opacity=0.15, line_width=0)
+    rhr_summary_df = calculate_table_data(df_merged, "Resting Heart Rate")
+    rhr_summary_table = dash_table.DataTable(rhr_summary_df.to_dict('records'), [{"name": i, "id": i} for i in rhr_summary_df.columns], style_data_conditional=[{'if': {'row_index': 'odd'},'backgroundColor': 'rgb(248, 248, 248)'}], style_header={'backgroundColor': '#5f040a','fontWeight': 'bold', 'color': 'white', 'fontSize': '14px'}, style_cell={'textAlign': 'center'})
+    fig_steps = px.bar(df_merged, x="Date", y="Steps Count", color_discrete_sequence=["#2fb376"], title=f"<b>Daily Steps Count<br><br><sup>Overall average : {steps_avg['overall']} steps | Last 30d average : {steps_avg['30d']} steps</sup></b><br><br><br>")
+    if df_merged["Steps Count"].dtype != object:
+        fig_steps.add_annotation(x=df_merged.iloc[df_merged["Steps Count"].idxmax()]["Date"], y=df_merged["Steps Count"].max(), text=str(df_merged["Steps Count"].max())+" steps", showarrow=False, arrowhead=0, bgcolor="#5f040a", opacity=0.80, yshift=15, borderpad=5, font=dict(family="Helvetica, monospace", size=12, color="#ffffff"), )
+        fig_steps.add_annotation(x=df_merged.iloc[df_merged["Steps Count"].idxmin()]["Date"], y=df_merged["Steps Count"].min(), text=str(df_merged["Steps Count"].min())+" steps", showarrow=False, arrowhead=0, bgcolor="#0b2d51", opacity=0.80, yshift=-15, borderpad=5, font=dict(family="Helvetica, monospace", size=12, color="#ffffff"), )
+    fig_steps.add_hline(y=df_merged["Steps Count"].mean(), line_dash="dot",annotation_text="Average : " + str(round(df_merged["Steps Count"].mean(), 1)) + " Steps", annotation_position="bottom right", annotation_bgcolor="#6b3908", annotation_opacity=0.8, annotation_borderpad=5, annotation_font=dict(family="Helvetica, monospace", size=14, color="#ffffff"))
+    fig_steps_heatmap = px.imshow(weekly_steps_array, color_continuous_scale='YLGn', origin='lower', title="<b>Weekly Steps Heatmap</b>", labels={'x':"Week Number", 'y': "Day of the Week"}, height=350, aspect='equal')
+    fig_steps_heatmap.update_traces(colorbar_orientation='h', selector=dict(type='heatmap'))
+    steps_summary_df = calculate_table_data(df_merged, "Steps Count")
+    steps_summary_table = dash_table.DataTable(steps_summary_df.to_dict('records'), [{"name": i, "id": i} for i in steps_summary_df.columns], style_data_conditional=[{'if': {'row_index': 'odd'},'backgroundColor': 'rgb(248, 248, 248)'}], style_header={'backgroundColor': '#072f1c','fontWeight': 'bold', 'color': 'white', 'fontSize': '14px'}, style_cell={'textAlign': 'center'})
+    fig_activity_minutes = px.bar(df_merged, x="Date", y=["Fat Burn Minutes", "Cardio Minutes", "Peak Minutes"], title=f"<b>Activity Minutes<br><br><sup>Overall total active minutes average : {active_mins_avg['overall']} minutes | Last 30d total active minutes average : {active_mins_avg['30d']} minutes</sup></b><br><br><br>")
+    fig_activity_minutes.update_layout(yaxis_title='Active Minutes', legend=dict(orientation="h",yanchor="bottom", y=1.02, xanchor="right", x=1, title_text=''))
+    fat_burn_summary_df = calculate_table_data(df_merged, "Fat Burn Minutes")
+    fat_burn_summary_table = dash_table.DataTable(fat_burn_summary_df.to_dict('records'), [{"name": i, "id": i} for i in fat_burn_summary_df.columns], style_data_conditional=[{'if': {'row_index': 'odd'},'backgroundColor': 'rgb(248, 248, 248)'}], style_header={'backgroundColor': '#636efa','fontWeight': 'bold', 'color': 'white', 'fontSize': '14px'}, style_cell={'textAlign': 'center'})
+    cardio_summary_df = calculate_table_data(df_merged, "Cardio Minutes")
+    cardio_summary_table = dash_table.DataTable(cardio_summary_df.to_dict('records'), [{"name": i, "id": i} for i in cardio_summary_df.columns], style_data_conditional=[{'if': {'row_index': 'odd'},'backgroundColor': 'rgb(248, 248, 248)'}], style_header={'backgroundColor': '#ef553b','fontWeight': 'bold', 'color': 'white', 'fontSize': '14px'}, style_cell={'textAlign': 'center'})
+    peak_summary_df = calculate_table_data(df_merged, "Peak Minutes")
+    peak_summary_table = dash_table.DataTable(peak_summary_df.to_dict('records'), [{"name": i, "id": i} for i in peak_summary_df.columns], style_data_conditional=[{'if': {'row_index': 'odd'},'backgroundColor': 'rgb(248, 248, 248)'}], style_header={'backgroundColor': '#00cc96','fontWeight': 'bold', 'color': 'white', 'fontSize': '14px'}, style_cell={'textAlign': 'center'})
+    fig_weight = px.line(df_merged, x="Date", y="weight", line_shape="spline", color_discrete_sequence=["#6b3908"], title=f"<b>Weight<br><br><sup>Overall average : {weight_avg['overall']} Unit | Last 30d average : {weight_avg['30d']} Unit</sup></b><br><br><br>")
+    if df_merged["weight"].dtype != object:
+        fig_weight.add_annotation(x=df_merged.iloc[df_merged["weight"].idxmax()]["Date"], y=df_merged["weight"].max(), text=str(df_merged["weight"].max()), showarrow=False, arrowhead=0, bgcolor="#5f040a", opacity=0.80, yshift=15, borderpad=5, font=dict(family="Helvetica, monospace", size=12, color="#ffffff"), )
+        fig_weight.add_annotation(x=df_merged.iloc[df_merged["weight"].idxmin()]["Date"], y=df_merged["weight"].min(), text=str(df_merged["weight"].min()), showarrow=False, arrowhead=0, bgcolor="#0b2d51", opacity=0.80, yshift=-15, borderpad=5, font=dict(family="Helvetica, monospace", size=12, color="#ffffff"), )
+    fig_weight.add_hline(y=round(df_merged["weight"].mean(),1), line_dash="dot",annotation_text="Average : " + str(round(df_merged["weight"].mean(), 1)) + " Units", annotation_position="bottom right", annotation_bgcolor="#6b3908", annotation_opacity=0.6, annotation_borderpad=5, annotation_font=dict(family="Helvetica, monospace", size=14, color="#ffffff"))
+    weight_summary_df = calculate_table_data(df_merged, "weight")
+    weight_summary_table = dash_table.DataTable(weight_summary_df.to_dict('records'), [{"name": i, "id": i} for i in weight_summary_df.columns], style_data_conditional=[{'if': {'row_index': 'odd'},'backgroundColor': 'rgb(248, 248, 248)'}], style_header={'backgroundColor': '#4c3b7d','fontWeight': 'bold', 'color': 'white', 'fontSize': '14px'}, style_cell={'textAlign': 'center'})
+    fig_spo2 = px.scatter(df_merged, x="Date", y="SPO2", color_discrete_sequence=["#983faa"], title=f"<b>SPO2 Percentage<br><br><sup>Overall average : {spo2_avg['overall']}% | Last 30d average : {spo2_avg['30d']}% </sup></b><br><br><br>", range_y=(90,100), labels={'SPO2':"SpO2(%)"})
+    if df_merged["SPO2"].dtype != object:
+        fig_spo2.add_annotation(x=df_merged.iloc[df_merged["SPO2"].idxmax()]["Date"], y=df_merged["SPO2"].max(), text=str(df_merged["SPO2"].max())+"%", showarrow=False, arrowhead=0, bgcolor="#5f040a", opacity=0.80, yshift=15, borderpad=5, font=dict(family="Helvetica, monospace", size=12, color="#ffffff"), )
+        fig_spo2.add_annotation(x=df_merged.iloc[df_merged["SPO2"].idxmin()]["Date"], y=df_merged["SPO2"].min(), text=str(df_merged["SPO2"].min())+"%", showarrow=False, arrowhead=0, bgcolor="#0b2d51", opacity=0.80, yshift=-15, borderpad=5, font=dict(family="Helvetica, monospace", size=12, color="#ffffff"), )
+    fig_spo2.add_hline(y=df_merged["SPO2"].mean(), line_dash="dot",annotation_text="Average : " + str(round(df_merged["SPO2"].mean(), 1)) + "%", annotation_position="bottom right", annotation_bgcolor="#6b3908", annotation_opacity=0.6, annotation_borderpad=5, annotation_font=dict(family="Helvetica, monospace", size=14, color="#ffffff"))
+    fig_spo2.update_traces(marker_size=6)
+    spo2_summary_df = calculate_table_data(df_merged, "SPO2")
+    spo2_summary_table = dash_table.DataTable(spo2_summary_df.to_dict('records'), [{"name": i, "id": i} for i in spo2_summary_df.columns], style_data_conditional=[{'if': {'row_index': 'odd'},'backgroundColor': 'rgb(248, 248, 248)'}], style_header={'backgroundColor': '#8d3a18','fontWeight': 'bold', 'color': 'white', 'fontSize': '14px'}, style_cell={'textAlign': 'center'})
+    fig_sleep_minutes = px.bar(df_merged, x="Date", y=["Deep Sleep Minutes", "Light Sleep Minutes", "REM Sleep Minutes", "Awake Minutes"], title=f"<b>Sleep Stages<br><br><sup>Overall average : {format_minutes(int(sleep_avg['overall']))} | Last 30d average : {format_minutes(int(sleep_avg['30d']))}</sup></b><br><br>", color_discrete_map={"Deep Sleep Minutes": '#084466', "Light Sleep Minutes": '#1e9ad6', "REM Sleep Minutes": '#4cc5da', "Awake Minutes": '#fd7676',}, height=500)
+    fig_sleep_minutes.update_layout(yaxis_title='Sleep Minutes', legend=dict(orientation="h",yanchor="bottom", y=1.02, xanchor="right", x=1, title_text=''), yaxis=dict(tickvals=[1,120,240,360,480,600,720], ticktext=[f"{m // 60}h" for m in [1,120,240,360,480,600,720]], title="Sleep Time (hours)"))
+    if df_merged["Total Sleep Minutes"].dtype != object:
+        fig_sleep_minutes.add_annotation(x=df_merged.iloc[df_merged["Total Sleep Minutes"].idxmax()]["Date"], y=df_merged["Total Sleep Minutes"].max(), text=str(format_minutes(df_merged["Total Sleep Minutes"].max())), showarrow=False, arrowhead=0, bgcolor="#5f040a", opacity=0.80, yshift=15, borderpad=5, font=dict(family="Helvetica, monospace", size=12, color="#ffffff"), )
+        fig_sleep_minutes.add_annotation(x=df_merged.iloc[df_merged["Total Sleep Minutes"].idxmin()]["Date"], y=df_merged["Total Sleep Minutes"].min(), text=str(format_minutes(df_merged["Total Sleep Minutes"].min())), showarrow=False, arrowhead=0, bgcolor="#0b2d51", opacity=0.80, yshift=-15, borderpad=5, font=dict(family="Helvetica, monospace", size=12, color="#ffffff"), )
+    fig_sleep_minutes.add_hline(y=df_merged["Total Sleep Minutes"].mean(), line_dash="dot",annotation_text="Average : " + str(format_minutes(int(df_merged["Total Sleep Minutes"].mean()))), annotation_position="bottom right", annotation_bgcolor="#6b3908", annotation_opacity=0.6, annotation_borderpad=5, annotation_font=dict(family="Helvetica, monospace", size=14, color="#ffffff"))
+    fig_sleep_minutes.update_xaxes(rangeslider_visible=True,range=[dates_str_list[-30], dates_str_list[-1]],rangeslider_range=[dates_str_list[0], dates_str_list[-1]])
+    sleep_summary_df = calculate_table_data(df_merged, "Total Sleep Minutes")
+    sleep_summary_table = dash_table.DataTable(sleep_summary_df.to_dict('records'), [{"name": i, "id": i} for i in sleep_summary_df.columns], style_data_conditional=[{'if': {'row_index': 'odd'},'backgroundColor': 'rgb(248, 248, 248)'}], style_header={'backgroundColor': '#636efa','fontWeight': 'bold', 'color': 'white', 'fontSize': '14px'}, style_cell={'textAlign': 'center'})
+    fig_sleep_regularity = px.bar(df_merged, x="Date", y="Total Sleep Seconds", base="Sleep Start Time Seconds", title="<b>Sleep Regularity<br><br><sup>The chart time here is always in local time ( Independent of timezone changes )</sup></b>", labels={"Total Sleep Seconds":"Time of Day ( HH:MM )"})
+    fig_sleep_regularity.update_layout(yaxis = dict(tickmode = 'array',tickvals = list(range(0, 120000, 10000)),ticktext = list(map(seconds_to_tick_label, list(range(0, 120000, 10000))))))
+    fig_sleep_regularity.add_hline(y=df_merged["Sleep Start Time Seconds"].mean(), line_dash="dot",annotation_text="Sleep Start Time Trend : "+ str(seconds_to_tick_label(int(df_merged["Sleep Start Time Seconds"].mean()))), annotation_position="bottom right", annotation_bgcolor="#0a3024", annotation_opacity=0.6, annotation_borderpad=5, annotation_font=dict(family="Helvetica, monospace", size=14, color="#ffffff"))
+    fig_sleep_regularity.add_hline(y=df_merged["Sleep End Time Seconds"].mean(), line_dash="dot",annotation_text="Sleep End Time Trend : " + str(seconds_to_tick_label(int(df_merged["Sleep End Time Seconds"].mean()))), annotation_position="top left", annotation_bgcolor="#5e060d", annotation_opacity=0.6, annotation_borderpad=5, annotation_font=dict(family="Helvetica, monospace", size=14, color="#ffffff"))
+    return report_title, report_dates_range, generated_on_date, fig_rhr, rhr_summary_table, fig_steps, fig_steps_heatmap, steps_summary_table, fig_activity_minutes, fat_burn_summary_table, cardio_summary_table, peak_summary_table, fig_weight, weight_summary_table, fig_spo2, spo2_summary_table, fig_sleep_minutes, fig_sleep_regularity, sleep_summary_table, [{'label': 'Color Code Sleep Stages', 'value': 'Color Code Sleep Stages','disabled': False}], ""
+
+if __name__ == '__main__':
+    app.run_server(debug=True)
+
+
+
+# %%